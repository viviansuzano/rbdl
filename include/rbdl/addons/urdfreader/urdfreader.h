--- conflicted
+++ resolved
@@ -12,6 +12,9 @@
 namespace Addons
 {
 /// @todo urdf should be const
+bool initializeURDFModelFromFile(urdf::Model &urdf_model, const char *filename);
+bool initializeURDFModelFromString(urdf::Model &urdf_model, const char *model_xml_string);
+bool initializeURDFModelFromParamServer(urdf::Model &urdf_model);
 
 bool URDFReadFromFile(const char *filename, Model *model, ModelDatad &model_data,
                       FloatingBaseType floatingBaseType, bool verbose = false);
@@ -19,15 +22,11 @@
                         FloatingBaseType floatingBaseType, bool verbose = false);
 bool URDFReadFromURDF(urdf::Model &urdf_model, Model *model, ModelDatad &model_data,
                       FloatingBaseType floatingBaseType, bool verbose = false);
-<<<<<<< HEAD
-bool URDFReadFromURDF(urdf::Model &urdf_model, Model *model, FloatingBaseType floatingBaseType,
-                      const std::vector<std::string> &omit_links, bool verbose = false);
-bool URDFReadFromParamServer(Model *model, FloatingBaseType floatingBaseType,
-                             bool verbose = false);
-=======
+bool URDFReadFromURDF(urdf::Model &urdf_model, Model *model, ModelDatad &model_data,
+                      const std::vector<std::string> &tip_links,
+                      FloatingBaseType floatingBaseType, bool verbose = false);
 bool URDFReadFromParamServer(Model *model, ModelDatad &model_data,
                              FloatingBaseType floatingBaseType, bool verbose = false);
->>>>>>> a9b269aa
 
 bool URDFReadFromFile(const char *filename, Model *model, ModelDatad &model_data,
                       FloatingBaseType floatingBaseType, std::vector<std::string> &joint_names,
@@ -50,19 +49,25 @@
                       std::vector<double> &damping, std::vector<double> &friction,
                       std::vector<double> &max_effort, bool verbose = false);
 
-<<<<<<< HEAD
-bool URDFReadFromURDF(urdf::Model &urdf_model, Model *model, FloatingBaseType floatingBaseType,
-                      std::vector<std::string> &joint_names, std::vector<double> &position_min,
-                      std::vector<double> &position_max, std::vector<double> &vel_min,
-                      std::vector<double> &vel_max, std::vector<double> &damping,
-                      std::vector<double> &friction, std::vector<double> &max_effort,
-                      const std::vector<std::string> &omit_links, bool verbose = false);
+bool URDFReadFromURDF(urdf::Model &urdf_model, Model *model, ModelDatad &model_data,
+                      FloatingBaseType floatingBaseType, const std::vector<std::string> &tip_links,
+                      std::vector<std::string> &joint_names,
+                      std::vector<double> &position_min, std::vector<double> &position_max,
+                      std::vector<double> &vel_min, std::vector<double> &vel_max,
+                      std::vector<double> &damping, std::vector<double> &friction,
+                      std::vector<double> &max_effort, bool verbose = false);
 
-bool URDFReadFromParamServer(Model *model, FloatingBaseType floatingBaseType,
-=======
+bool URDFReadFromURDFOmitLinks(urdf::Model &urdf_model, Model *model,
+                               ModelDatad &model_data, FloatingBaseType floatingBaseType,
+                               std::vector<std::string> &joint_names,
+                               std::vector<double> &position_min,
+                               std::vector<double> &position_max, std::vector<double> &vel_min,
+                               std::vector<double> &vel_max, std::vector<double> &damping,
+                               std::vector<double> &friction, std::vector<double> &max_effort,
+                               const std::vector<std::string> &omit_links, bool verbose = false);
+
 bool URDFReadFromParamServer(Model *model, ModelDatad &model_data,
                              FloatingBaseType floatingBaseType,
->>>>>>> a9b269aa
                              std::vector<std::string> &joint_names,
                              std::vector<double> &position_min, std::vector<double> &position_max,
                              std::vector<double> &vel_min, std::vector<double> &vel_max,
@@ -87,11 +92,7 @@
                              std::vector<double> &damping, std::vector<double> &friction,
                              std::vector<double> &max_effort, bool verbose = false);
 
-// With defautl model data allocation
-
-bool URDFReadFromParamServer(Model *model, FloatingBaseType floatingBaseType,
-                             bool verbose = false);
-
+// With defautl model data allocation (compatibility)
 
 bool URDFReadFromURDF(urdf::Model &urdf_model, Model *model,
                       FloatingBaseType floatingBaseType, std::vector<std::string> &joint_names,
@@ -99,6 +100,9 @@
                       std::vector<double> &vel_min, std::vector<double> &vel_max,
                       std::vector<double> &damping, std::vector<double> &friction,
                       std::vector<double> &max_effort, bool verbose = false);
+
+bool URDFReadFromParamServer(Model *model, FloatingBaseType floatingBaseType,
+                             bool verbose = false);
 
 bool URDFReadFromParamServer(Model *model, FloatingBaseType floatingBaseType,
                              std::vector<std::string> &joint_names,
