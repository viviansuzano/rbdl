#ifndef RBDL_URDFREADER_H
#define RBDL_URDFREADER_H

#include <ros/ros.h>
#include <urdf/model.h>
#include <rbdl/Model.h>

<<<<<<< HEAD
namespace RigidBodyDynamics {

  struct Model;

  namespace Addons {

    /// @todo urdf should be const

    bool URDFReadFromFile (const char* filename, Model* model, ModelDatad &model_data, FloatingBaseType floatingBaseType, bool verbose = false);
    bool URDFReadFromString (const char* model_xml_string, Model* model, ModelDatad &model_data, FloatingBaseType floatingBaseType, bool verbose = false);
    bool URDFReadFromURDF(urdf::Model &urdf_model, Model* model, ModelDatad &model_data, FloatingBaseType floatingBaseType, bool verbose = false);
    bool URDFReadFromParamServer(Model* model, ModelDatad &model_data, FloatingBaseType floatingBaseType, bool verbose = false);

    bool URDFReadFromFile (const char* filename, Model* model, ModelDatad &model_data, FloatingBaseType floatingBaseType,
                           std::vector<std::string> &joint_names,
                           std::vector<double> &position_min,  std::vector<double> &position_max,
                           std::vector<double> &vel_min,  std::vector<double> &vel_max,
                           std::vector<double> &damping, std::vector<double> &friction,
                           std::vector<double> &max_effort,
                           bool verbose = false);

    bool URDFReadFromString (const char* model_xml_string, Model* model, ModelDatad &model_data, FloatingBaseType floatingBaseType,
=======
namespace RigidBodyDynamics
{
struct Model;

namespace Addons
{
/// @todo urdf should be const

bool URDFReadFromFile(const char *filename, Model *model,
                      FloatingBaseType floatingBaseType, bool verbose = false);
bool URDFReadFromString(const char *model_xml_string, Model *model,
                        FloatingBaseType floatingBaseType, bool verbose = false);
bool URDFReadFromURDF(urdf::Model &urdf_model, Model *model,
                      FloatingBaseType floatingBaseType, bool verbose = false);
bool URDFReadFromParamServer(Model *model, FloatingBaseType floatingBaseType,
                             bool verbose = false);

bool URDFReadFromFile(const char *filename, Model *model, FloatingBaseType floatingBaseType,
                      std::vector<std::string> &joint_names,
                      std::vector<double> &position_min, std::vector<double> &position_max,
                      std::vector<double> &vel_min, std::vector<double> &vel_max,
                      std::vector<double> &damping, std::vector<double> &friction,
                      std::vector<double> &max_effort, bool verbose = false);

bool URDFReadFromString(const char *model_xml_string, Model *model,
                        FloatingBaseType floatingBaseType, std::vector<std::string> &joint_names,
                        std::vector<double> &position_min, std::vector<double> &position_max,
                        std::vector<double> &vel_min, std::vector<double> &vel_max,
                        std::vector<double> &damping, std::vector<double> &friction,
                        std::vector<double> &max_effort, bool verbose = false);

bool URDFReadFromURDF(urdf::Model &urdf_model, Model *model,
                      FloatingBaseType floatingBaseType, std::vector<std::string> &joint_names,
                      std::vector<double> &position_min, std::vector<double> &position_max,
                      std::vector<double> &vel_min, std::vector<double> &vel_max,
                      std::vector<double> &damping, std::vector<double> &friction,
                      std::vector<double> &max_effort, bool verbose = false);

bool URDFReadFromParamServer(Model *model, FloatingBaseType floatingBaseType,
>>>>>>> f2a0c37f
                             std::vector<std::string> &joint_names,
                             std::vector<double> &position_min, std::vector<double> &position_max,
                             std::vector<double> &vel_min, std::vector<double> &vel_max,
                             std::vector<double> &damping, std::vector<double> &friction,
                             std::vector<double> &max_effort, bool verbose = false);

<<<<<<< HEAD
    bool URDFReadFromURDF(urdf::Model &urdf_model, Model* model, ModelDatad &model_data, FloatingBaseType floatingBaseType,
                          std::vector<std::string> &joint_names,
                          std::vector<double> &position_min,  std::vector<double> &position_max,
                          std::vector<double> &vel_min,  std::vector<double> &vel_max,
                          std::vector<double> &damping, std::vector<double> &friction,
                          std::vector<double> &max_effort,
                          bool verbose = false);

    bool URDFReadFromParamServer(Model* model, ModelDatad &model_data, FloatingBaseType floatingBaseType,
                                 std::vector<std::string> &joint_names,
                                 std::vector<double> &position_min,  std::vector<double> &position_max,
                                 std::vector<double> &vel_min,  std::vector<double> &vel_max,
                                 std::vector<double> &damping, std::vector<double> &friction,
                                 std::vector<double> &max_effort,
                                 bool verbose = false);
=======
bool parseExtraInformation(urdf::Model &urdf_model, Model *rbdl_model,
                           std::vector<std::string> &joint_names, std::vector<double> &position_min,
                           std::vector<double> &position_max, std::vector<double> &vel_min,
                           std::vector<double> &vel_max, std::vector<double> &damping,
                           std::vector<double> &friction, std::vector<double> &max_effort,
                           FloatingBaseType floatingBaseType);

// With subtree parsing
>>>>>>> f2a0c37f

bool URDFReadFromParamServer(Model *model, const std::vector<std::string> &tipLinks,
                             FloatingBaseType floatingBaseType, bool verbose = false);

<<<<<<< HEAD


    // With subtree parsing

    bool URDFReadFromParamServer(Model* model, ModelDatad &model_data, const std::vector<std::string> &tipLinks,
                                 FloatingBaseType floatingBaseType, bool verbose = false);

    bool URDFReadFromParamServer(Model* model, ModelDatad &model_data, FloatingBaseType floatingBaseType, const std::vector<std::string> &tipLinks,
                                 std::vector<std::string> &joint_names,
                                 std::vector<double> &position_min,  std::vector<double> &position_max,
                                 std::vector<double> &vel_min,  std::vector<double> &vel_max,
                                 std::vector<double> &damping, std::vector<double> &friction,
                                 std::vector<double> &max_effort,
                                 bool verbose = false);

    // With defautl model data allocation

    bool URDFReadFromParamServer(Model* model, FloatingBaseType floatingBaseType, bool verbose = false);

    bool URDFReadFromParamServer(Model* model, const std::vector<std::string> &tipLinks,
                                 FloatingBaseType floatingBaseType, bool verbose = false);

    bool URDFReadFromURDF(urdf::Model &urdf_model, Model* model, FloatingBaseType floatingBaseType,
                          std::vector<std::string> &joint_names,
                          std::vector<double> &position_min,  std::vector<double> &position_max,
                          std::vector<double> &vel_min,  std::vector<double> &vel_max,
                          std::vector<double> &damping, std::vector<double> &friction,
                          std::vector<double> &max_effort,
                          bool verbose = false);

    bool URDFReadFromParamServer(Model* model, FloatingBaseType floatingBaseType,
                                 std::vector<std::string> &joint_names,
                                 std::vector<double> &position_min,  std::vector<double> &position_max,
                                 std::vector<double> &vel_min,  std::vector<double> &vel_max,
                                 std::vector<double> &damping, std::vector<double> &friction,
                                 std::vector<double> &max_effort,
                                 bool verbose = false);

    bool URDFReadFromParamServer(Model* model, FloatingBaseType floatingBaseType, const std::vector<std::string> &tipLinks,
                                 std::vector<std::string> &joint_names,
                                 std::vector<double> &position_min,  std::vector<double> &position_max,
                                 std::vector<double> &vel_min,  std::vector<double> &vel_max,
                                 std::vector<double> &damping, std::vector<double> &friction,
                                 std::vector<double> &max_effort,
                                 bool verbose = false);
  }
=======
bool URDFReadFromParamServer(Model *model, FloatingBaseType floatingBaseType,
                             const std::vector<std::string> &tipLinks,
                             std::vector<std::string> &joint_names,
                             std::vector<double> &position_min, std::vector<double> &position_max,
                             std::vector<double> &vel_min, std::vector<double> &vel_max,
                             std::vector<double> &damping, std::vector<double> &friction,
                             std::vector<double> &max_effort, bool verbose = false);
}
>>>>>>> f2a0c37f
}

/* _RBDL_URDFREADER_H */
#endif<|MERGE_RESOLUTION|>--- conflicted
+++ resolved
@@ -5,30 +5,6 @@
 #include <urdf/model.h>
 #include <rbdl/Model.h>
 
-<<<<<<< HEAD
-namespace RigidBodyDynamics {
-
-  struct Model;
-
-  namespace Addons {
-
-    /// @todo urdf should be const
-
-    bool URDFReadFromFile (const char* filename, Model* model, ModelDatad &model_data, FloatingBaseType floatingBaseType, bool verbose = false);
-    bool URDFReadFromString (const char* model_xml_string, Model* model, ModelDatad &model_data, FloatingBaseType floatingBaseType, bool verbose = false);
-    bool URDFReadFromURDF(urdf::Model &urdf_model, Model* model, ModelDatad &model_data, FloatingBaseType floatingBaseType, bool verbose = false);
-    bool URDFReadFromParamServer(Model* model, ModelDatad &model_data, FloatingBaseType floatingBaseType, bool verbose = false);
-
-    bool URDFReadFromFile (const char* filename, Model* model, ModelDatad &model_data, FloatingBaseType floatingBaseType,
-                           std::vector<std::string> &joint_names,
-                           std::vector<double> &position_min,  std::vector<double> &position_max,
-                           std::vector<double> &vel_min,  std::vector<double> &vel_max,
-                           std::vector<double> &damping, std::vector<double> &friction,
-                           std::vector<double> &max_effort,
-                           bool verbose = false);
-
-    bool URDFReadFromString (const char* model_xml_string, Model* model, ModelDatad &model_data, FloatingBaseType floatingBaseType,
-=======
 namespace RigidBodyDynamics
 {
 struct Model;
@@ -37,28 +13,67 @@
 {
 /// @todo urdf should be const
 
-bool URDFReadFromFile(const char *filename, Model *model,
+bool URDFReadFromFile(const char *filename, Model *model, ModelDatad &model_data,
                       FloatingBaseType floatingBaseType, bool verbose = false);
-bool URDFReadFromString(const char *model_xml_string, Model *model,
+bool URDFReadFromString(const char *model_xml_string, Model *model, ModelDatad &model_data,
                         FloatingBaseType floatingBaseType, bool verbose = false);
-bool URDFReadFromURDF(urdf::Model &urdf_model, Model *model,
+bool URDFReadFromURDF(urdf::Model &urdf_model, Model *model, ModelDatad &model_data,
                       FloatingBaseType floatingBaseType, bool verbose = false);
-bool URDFReadFromParamServer(Model *model, FloatingBaseType floatingBaseType,
-                             bool verbose = false);
+bool URDFReadFromParamServer(Model *model, ModelDatad &model_data,
+                             FloatingBaseType floatingBaseType, bool verbose = false);
 
-bool URDFReadFromFile(const char *filename, Model *model, FloatingBaseType floatingBaseType,
-                      std::vector<std::string> &joint_names,
+bool URDFReadFromFile(const char *filename, Model *model, ModelDatad &model_data,
+                      FloatingBaseType floatingBaseType, std::vector<std::string> &joint_names,
                       std::vector<double> &position_min, std::vector<double> &position_max,
                       std::vector<double> &vel_min, std::vector<double> &vel_max,
                       std::vector<double> &damping, std::vector<double> &friction,
                       std::vector<double> &max_effort, bool verbose = false);
 
-bool URDFReadFromString(const char *model_xml_string, Model *model,
+bool URDFReadFromString(const char *model_xml_string, Model *model, ModelDatad &model_data,
                         FloatingBaseType floatingBaseType, std::vector<std::string> &joint_names,
                         std::vector<double> &position_min, std::vector<double> &position_max,
                         std::vector<double> &vel_min, std::vector<double> &vel_max,
                         std::vector<double> &damping, std::vector<double> &friction,
                         std::vector<double> &max_effort, bool verbose = false);
+
+bool URDFReadFromURDF(urdf::Model &urdf_model, Model *model, ModelDatad &model_data,
+                      FloatingBaseType floatingBaseType, std::vector<std::string> &joint_names,
+                      std::vector<double> &position_min, std::vector<double> &position_max,
+                      std::vector<double> &vel_min, std::vector<double> &vel_max,
+                      std::vector<double> &damping, std::vector<double> &friction,
+                      std::vector<double> &max_effort, bool verbose = false);
+
+bool URDFReadFromParamServer(Model *model, ModelDatad &model_data,
+                             FloatingBaseType floatingBaseType,
+                             std::vector<std::string> &joint_names,
+                             std::vector<double> &position_min, std::vector<double> &position_max,
+                             std::vector<double> &vel_min, std::vector<double> &vel_max,
+                             std::vector<double> &damping, std::vector<double> &friction,
+                             std::vector<double> &max_effort, bool verbose = false);
+
+bool URDFReadFromParamServer(Model *model, const std::vector<std::string> &tipLinks,
+                             FloatingBaseType floatingBaseType, bool verbose = false);
+
+// With subtree parsing
+
+bool URDFReadFromParamServer(Model *model, ModelDatad &model_data,
+                             const std::vector<std::string> &tipLinks,
+                             FloatingBaseType floatingBaseType, bool verbose = false);
+
+bool URDFReadFromParamServer(Model *model, ModelDatad &model_data,
+                             FloatingBaseType floatingBaseType,
+                             const std::vector<std::string> &tipLinks,
+                             std::vector<std::string> &joint_names,
+                             std::vector<double> &position_min, std::vector<double> &position_max,
+                             std::vector<double> &vel_min, std::vector<double> &vel_max,
+                             std::vector<double> &damping, std::vector<double> &friction,
+                             std::vector<double> &max_effort, bool verbose = false);
+
+// With defautl model data allocation
+
+bool URDFReadFromParamServer(Model *model, FloatingBaseType floatingBaseType,
+                             bool verbose = false);
+
 
 bool URDFReadFromURDF(urdf::Model &urdf_model, Model *model,
                       FloatingBaseType floatingBaseType, std::vector<std::string> &joint_names,
@@ -68,91 +83,12 @@
                       std::vector<double> &max_effort, bool verbose = false);
 
 bool URDFReadFromParamServer(Model *model, FloatingBaseType floatingBaseType,
->>>>>>> f2a0c37f
                              std::vector<std::string> &joint_names,
                              std::vector<double> &position_min, std::vector<double> &position_max,
                              std::vector<double> &vel_min, std::vector<double> &vel_max,
                              std::vector<double> &damping, std::vector<double> &friction,
                              std::vector<double> &max_effort, bool verbose = false);
 
-<<<<<<< HEAD
-    bool URDFReadFromURDF(urdf::Model &urdf_model, Model* model, ModelDatad &model_data, FloatingBaseType floatingBaseType,
-                          std::vector<std::string> &joint_names,
-                          std::vector<double> &position_min,  std::vector<double> &position_max,
-                          std::vector<double> &vel_min,  std::vector<double> &vel_max,
-                          std::vector<double> &damping, std::vector<double> &friction,
-                          std::vector<double> &max_effort,
-                          bool verbose = false);
-
-    bool URDFReadFromParamServer(Model* model, ModelDatad &model_data, FloatingBaseType floatingBaseType,
-                                 std::vector<std::string> &joint_names,
-                                 std::vector<double> &position_min,  std::vector<double> &position_max,
-                                 std::vector<double> &vel_min,  std::vector<double> &vel_max,
-                                 std::vector<double> &damping, std::vector<double> &friction,
-                                 std::vector<double> &max_effort,
-                                 bool verbose = false);
-=======
-bool parseExtraInformation(urdf::Model &urdf_model, Model *rbdl_model,
-                           std::vector<std::string> &joint_names, std::vector<double> &position_min,
-                           std::vector<double> &position_max, std::vector<double> &vel_min,
-                           std::vector<double> &vel_max, std::vector<double> &damping,
-                           std::vector<double> &friction, std::vector<double> &max_effort,
-                           FloatingBaseType floatingBaseType);
-
-// With subtree parsing
->>>>>>> f2a0c37f
-
-bool URDFReadFromParamServer(Model *model, const std::vector<std::string> &tipLinks,
-                             FloatingBaseType floatingBaseType, bool verbose = false);
-
-<<<<<<< HEAD
-
-
-    // With subtree parsing
-
-    bool URDFReadFromParamServer(Model* model, ModelDatad &model_data, const std::vector<std::string> &tipLinks,
-                                 FloatingBaseType floatingBaseType, bool verbose = false);
-
-    bool URDFReadFromParamServer(Model* model, ModelDatad &model_data, FloatingBaseType floatingBaseType, const std::vector<std::string> &tipLinks,
-                                 std::vector<std::string> &joint_names,
-                                 std::vector<double> &position_min,  std::vector<double> &position_max,
-                                 std::vector<double> &vel_min,  std::vector<double> &vel_max,
-                                 std::vector<double> &damping, std::vector<double> &friction,
-                                 std::vector<double> &max_effort,
-                                 bool verbose = false);
-
-    // With defautl model data allocation
-
-    bool URDFReadFromParamServer(Model* model, FloatingBaseType floatingBaseType, bool verbose = false);
-
-    bool URDFReadFromParamServer(Model* model, const std::vector<std::string> &tipLinks,
-                                 FloatingBaseType floatingBaseType, bool verbose = false);
-
-    bool URDFReadFromURDF(urdf::Model &urdf_model, Model* model, FloatingBaseType floatingBaseType,
-                          std::vector<std::string> &joint_names,
-                          std::vector<double> &position_min,  std::vector<double> &position_max,
-                          std::vector<double> &vel_min,  std::vector<double> &vel_max,
-                          std::vector<double> &damping, std::vector<double> &friction,
-                          std::vector<double> &max_effort,
-                          bool verbose = false);
-
-    bool URDFReadFromParamServer(Model* model, FloatingBaseType floatingBaseType,
-                                 std::vector<std::string> &joint_names,
-                                 std::vector<double> &position_min,  std::vector<double> &position_max,
-                                 std::vector<double> &vel_min,  std::vector<double> &vel_max,
-                                 std::vector<double> &damping, std::vector<double> &friction,
-                                 std::vector<double> &max_effort,
-                                 bool verbose = false);
-
-    bool URDFReadFromParamServer(Model* model, FloatingBaseType floatingBaseType, const std::vector<std::string> &tipLinks,
-                                 std::vector<std::string> &joint_names,
-                                 std::vector<double> &position_min,  std::vector<double> &position_max,
-                                 std::vector<double> &vel_min,  std::vector<double> &vel_max,
-                                 std::vector<double> &damping, std::vector<double> &friction,
-                                 std::vector<double> &max_effort,
-                                 bool verbose = false);
-  }
-=======
 bool URDFReadFromParamServer(Model *model, FloatingBaseType floatingBaseType,
                              const std::vector<std::string> &tipLinks,
                              std::vector<std::string> &joint_names,
@@ -160,8 +96,14 @@
                              std::vector<double> &vel_min, std::vector<double> &vel_max,
                              std::vector<double> &damping, std::vector<double> &friction,
                              std::vector<double> &max_effort, bool verbose = false);
+
+bool parseExtraInformation(urdf::Model &urdf_model, Model *rbdl_model,
+                           std::vector<std::string> &joint_names, std::vector<double> &position_min,
+                           std::vector<double> &position_max, std::vector<double> &vel_min,
+                           std::vector<double> &vel_max, std::vector<double> &damping,
+                           std::vector<double> &friction, std::vector<double> &max_effort,
+                           FloatingBaseType floatingBaseType);
 }
->>>>>>> f2a0c37f
 }
 
 /* _RBDL_URDFREADER_H */
