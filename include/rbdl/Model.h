/*
 * RBDL - Rigid Body Dynamics Library
 * Copyright (c) 2011-2016 Martin Felis <martin.felis@iwr.uni-heidelberg.de>
 *
 * Licensed under the zlib license. See LICENSE for more details.
 */

#ifndef RBDL_MODEL_H
#define RBDL_MODEL_H

#include <rbdl/rbdl_math.h>
#include <map>
#include <list>
#include <assert.h>
#include <iostream>
#include <limits>
#include <cstring>
#include <exception>
#include <stdexcept>

#include "rbdl/Logging.h"
//#include "rbdl/Joint.h"
#include "rbdl/Body.h"
#include "rbdl/ModelData.h"
#include <boost/shared_ptr.hpp>


// std::vectors containing any objects that have Eigen matrices or vectors
// as members need to have a special allocater. This can be achieved with
// the following macro.

#include <rbdl/enum.h>

#ifdef EIGEN_CORE_H
// EIGEN_DEFINE_STL_VECTOR_SPECIALIZATION(RigidBodyDynamics::Joint);
// EIGEN_DEFINE_STL_VECTOR_SPECIALIZATION(RigidBodyDynamics::Body);
// EIGEN_DEFINE_STL_VECTOR_SPECIALIZATION(RigidBodyDynamics::FixedBody);
#endif

/** \brief Namespace for all structures of the RigidBodyDynamics library
*/
namespace RigidBodyDynamics
{
class Joint;
//  class CustomJoint;

BETTER_ENUM(FloatingBaseType, int, FixedBase, XYZ_RollPitchYaw, XYZ_Quaternion, XY_Yaw, NO_TYPE);

/** \page modeling_page Model
 *
 * \section model_structure Model Structure
 *
 * RBDL stores the model internally in the \link RigidBodyDynamics::Model
 * Model Structure\endlink. For each \link RigidBodyDynamics::Body Body
 * \endlink it contains spatial velocities, accelerations and other
 * variables that describe the state of the rigid body system. Furthermore
 * it contains variables that are used as temporary variables in the
 * algorithms.
 *
 * There are multiple ways of creating \link RigidBodyDynamics::Model Models\endlink for
 RBDL:
 *
 *   \li Loading models from Lua files using the \ref luamodel_introduction
 *       "LuaModel" addon
 *   \li Loading models from URDF (the Unified Robot Description Format) xml
 *       files or strings using the URDFReader addon
 *   \li using the C++ interface.
 *
 * The first approach requires the addon \ref luamodel_introduction to be
 * activated which is done by enabling BUILD_ADDON_LUAMODEL in CMake and is
 * recommended when one is not interested in the details of RBDL and simply
 * wants to create a model.
 *
 * \section modeling_cpp Modeling using C++
 *
 * The construction of \link RigidBodyDynamics::Model Model Structures
 * \endlink makes use of carefully designed constructors of the classes
 * \link RigidBodyDynamics::Body Body \endlink and \link
 * RigidBodyDynamics::Joint Joint \endlink to ease the process of
 * creating articulated models.
 *
 * \link RigidBodyDynamics::Body Bodies \endlink are created by calling one
 * of its constructors. Usually they are created by specifying the mass,
 * center of mass and the inertia at the center of mass.
 * \link RigidJointDynamics::Joint Joints \endlink are similarly created and is
 * described in detail in \ref joint_description.
 *
 * Adding bodies to the model is done by specifying the
 * parent body by its id, the transformation from the parent origin to the
 * joint origin, the joint specification as an object, and the body itself.
 * These parameters are then fed to the function
 * RigidBodyDynamics::Model::AddBody() or
 * RigidBodyDynamics::Model::AppendBody().
 *
 * To create a model with a floating base (a.k.a a model with a free-flyer
 * joint) it is recommended to use \link
 * RigidBodyDynamics::Model::SetFloatingBaseBody
 * Model::SetFloatingBaseBody(...)\endlink.
 *
 * Once this is done, the model structure can be used with the functions of \ref
 * kinematics_group, \ref dynamics_group, \ref contacts_page, to perform
 * computations.
 *
 * A simple example can be found \ref SimpleExample "here".
 *
 * \section modeling_lua Using LuaModels
 *
 * For this see the documentation of \ref luamodel_introduction and \link
 * RigidBodyDynamics::Addons::LuaModelReadFromFile \endlink.

 * \section modeling_urdf Using URDF
 *
 * For this see the documentation see \link
 * RigidBodyDynamics::Addons::URDFReadFromFile \endlink.
 */

/** \brief Contains all information about the rigid body model
 *
 * This class contains all information required to perform the forward
 * dynamics calculation. The variables in this class are also used for
 * storage of temporary values. It is designed for use of the Articulated
 * Rigid Body Algorithm (which is implemented in ForwardDynamics()) and
 * follows the numbering as described in Featherstones book.
 *
 * Please note that body 0 is the root body and the moving bodies start at
 * index 1. This numbering scheme is very beneficial in terms of
 * readability of the code as the resulting code is very similar to the
 * pseudo-code in the RBDA book. The generalized variables q, qdot, qddot
 * and tau however start at 0 such that the first entry (e.g. q[0]) always
 * specifies the value for the first moving body.
 *
 * \note To query the number of degrees of freedom use Model::dof_count.
 */
class RBDL_DLLAPI Model
{
public:
  Model();

  Model(ModelDatad &model_data);

  // Structural information
  /// \brief The id of the parents body
  std::vector<unsigned int> lambda;
  /** \brief The index of the parent degree of freedom that is directly
    influencing the current one*/
  std::vector<unsigned int> lambda_q;
  /// \brief Contains the ids of all the children of a given body
  std::vector<std::vector<unsigned int> > mu;

  /** \brief The size of the \f$\mathbf{q}\f$-vector.
   * For models without spherical joints the value is the same as
   * Model::dof_count, otherwise additional values for the w-component of the
   * Quaterniond is stored at the end of \f$\mathbf{q}\f$.
   *
   * \sa \ref joint_description for more details.
   */
  unsigned int q_size;
  /** \brief The size of the
   *
   * (\f$\mathbf{\dot{q}}, \mathbf{\ddot{q}}\f$,
   * and \f$\mathbf{\tau}\f$-vector.
   *
   * \sa \ref joint_description for more details.
   */
  unsigned int qdot_size;

  /// \brief Id of the previously added body, required for Model::AppendBody()
  unsigned int previously_added_body_id;

  /// \brief the cartesian vector of the gravity
  Math::Vector3d gravity;

  ////////////////////////////////////
  // Joints

  /// \brief All joints

  std::vector<Joint> mJoints;

  std::vector<unsigned int> mJointUpdateOrder;

  /// \brief Transformations from the parent body to the frame of the joint.
  // It is expressed in the coordinate frame of the parent.
  std::vector<Math::SpatialTransformd> X_T;
  /// \brief The number of fixed joints that have been declared before
  ///  each joint.
  std::vector<unsigned int> mFixedJointCount;

  ////////////////////////////////////
  // Special variables for joints with 3 degrees of freedom
  /// \brief Motion subspace for joints with 3 degrees of freedom
  std::vector<unsigned int> multdof3_w_index;

  //  std::vector<CustomJoint*> mCustomJoints;

  ////////////////////////////////////
  // Dynamics variables

  //  /// \brief The spatial inertia of the bodies
  //  std::vector<Math::SpatialMatrixd> IA;
  //  /// \brief The spatial bias force
  //  std::vector<Math::SpatialVectord> pA;
  //  /// \brief Temporary variable U_i (RBDA p. 130)
  //  std::vector<Math::SpatialVectord> U;
  //  /// \brief Temporary variable D_i (RBDA p. 130)
  //  Math::VectorNd d;
  //  /// \brief Temporary variable u (RBDA p. 130)
  //  Math::VectorNd u;

  //  /// \brief The spatial inertia of body i (used only in
  //  ///  CompositeRigidBodyAlgorithm())
  //  std::vector<Math::SpatialRigidBodyInertiad> Ic;
  //  std::vector<Math::SpatialVectord> hc;

  ////////////////////////////////////
  // Bodies

  /// \brief All bodies that are attached to a body via a fixed joint.
  std::vector<FixedBody> mFixedBodies;
  /** \brief Value that is used to discriminate between fixed and movable
   * bodies.
   *
   * Bodies with id 1 .. (fixed_body_discriminator - 1) are moving bodies
   * while bodies with id fixed_body_discriminator .. max (unsigned int)
   * are fixed to a moving body. The value of max(unsigned int) is
   * determined via std::numeric_limits<unsigned int>::max() and the
   * default value of fixed_body_discriminator is max (unsigned int) / 2.
   *
   * On normal systems max (unsigned int) is 4294967294 which means there
   * could be a total of 2147483646 movable and / or fixed bodies.
   */
  unsigned int fixed_body_discriminator;

  /** \brief All bodies 0 ... N_B, including the base
   *
   * mBodies[0] - base body <br>
   * mBodies[1] - 1st moveable body <br>
   * ... <br>
   * mBodies[N_B] - N_Bth moveable body <br>
   */
  std::vector<Body> mBodies;

  /// \brief Human readable names for the bodies
  std::map<std::string, unsigned int> mBodyNameMap;

  /** \brief Connects a given body to the model
   *
   * When adding a body there are basically informations required:
   * - what kind of body will be added?
   * - where is the new body to be added?
   * - by what kind of joint should the body be added?
   *
   * The first information "what kind of body will be added" is contained
   * in the Body class that is given as a parameter.
   *
   * The question "where is the new body to be added?" is split up in two
   * parts: first the parent (or successor) body to which it is added and
   * second the transformation to the origin of the joint that connects the
   * two bodies. With these two informations one specifies the relative
   * positions of the bodies when the joint is in neutral position.gk
   *
   * The last question "by what kind of joint should the body be added?" is
   * again simply contained in the Joint class.
   *
   * \param parent_id   id of the parent body
   * \param joint_frame the transformation from the parent frame to the origin
   *                    of the joint frame (represents X_T in RBDA)
   * \param joint       specification for the joint that describes the
   *                    connection
   * \param body        specification of the body itself
   * \param body_name   human readable name for the body (can be used to
   *                    retrieve its id with GetBodyId())
   *
   * \returns id of the added body
   */
  unsigned int AddBody(ModelDatad &model_data, const unsigned int parent_id,
                       const Math::SpatialTransformd &joint_frame, const Joint &joint,
                       const Body &body, std::string body_name = "");

  unsigned int AddBodySphericalJoint(ModelDatad &model_data, const unsigned int parent_id,
                                     const Math::SpatialTransformd &joint_frame,
                                     const Joint &joint, const Body &body,
                                     std::string body_name = "");

  /** \brief Adds a Body to the model such that the previously added Body
   * is the Parent.
   *
   * This function is basically the same as Model::AddBody() however the
   * most recently added body (or body 0) is taken as parent.
   */
  unsigned int AppendBody(ModelDatad &model_data, const Math::SpatialTransformd &joint_frame,
                          const Joint &joint, const Body &body, std::string body_name = "");

  //  unsigned int AddBodyCustomJoint (ModelDatad &model_data,
  //      const unsigned int parent_id,
  //      const Math::SpatialTransformd &joint_frame,
  //      CustomJoint *custom_joint,
  //      const Body &body,
  //      std::string body_name = ""
  //      );

  /** \brief Specifies the dynamical parameters of the first body and
   *  \brief assigns it a 6 DoF joint.
   *
   * The 6 DoF joint is simulated by adding 5 massless bodies at the base
   * which are connected with joints. The body that is specified as a
   * parameter of this function is then added by a 6th joint to the model.
   *
   * The floating base has the following order of degrees of freedom:
   *
   * \li translation X
   * \li translation Y
   * \li translation Z
   * \li rotation Z
   * \li rotation Y
   * \li rotation X
   *
   * To specify a different ordering, it is recommended to create a 6 DoF
   * joint. See \link RigidBodyDynamics::Joint Joint\endlink for more
   * information.
   *
   * \param body Properties of the floating base body.
   *
   *  \returns id of the body with 6 DoF
   */
  unsigned int SetFloatingBaseBody(ModelDatad &model_data, const Body &body);

  /** \brief Returns the id of a body that was passed to AddBody()
   *
   * Bodies can be given a human readable name. This function allows to
   * resolve its name to the numeric id.
   *
   * \note Instead of querying this function repeatedly, it might be
   * advisable to query it once and reuse the returned id.
   *
   * \returns the id of the body or \c std::numeric_limits<unsigned
   *          int>::max() if the id was not found.
   */
<<<<<<< HEAD
  unsigned int GetBodyId(const char *body_name) const
  {
    if (mBodyNameMap.count(body_name) == 0)
    {
      std::stringstream ss;
      ss << "GET BODY ID: ID does not exist: " << body_name;
      throw std::runtime_error(ss.str());
      assert(mBodyNameMap.count(body_name) == 0);
      return std::numeric_limits<unsigned int>::max();
    }
    return mBodyNameMap.find(body_name)->second;
  }
=======
  unsigned int GetBodyId (const char *body_name) const;
>>>>>>> a0fa4b36

  /** \brief Returns the name of a body for a given body id */
  std::string GetBodyName(unsigned int body_id) const
  {
    std::map<std::string, unsigned int>::const_iterator iter = mBodyNameMap.begin();

    while (iter != mBodyNameMap.end())
    {
      if (iter->second == body_id)
        return iter->first;

      iter++;
    }

    return "";
  }

  /** \brief Checks whether the body is rigidly attached to another body.
  */
  bool IsFixedBodyId(unsigned int body_id) const
  {
    if (body_id >= fixed_body_discriminator &&
        body_id < std::numeric_limits<unsigned int>::max() &&
        body_id - fixed_body_discriminator < mFixedBodies.size())
    {
      return true;
    }
    return false;
  }

  bool IsBodyId(unsigned int id) const
  {
    if (id > 0 && id < mBodies.size())
      return true;
    if (id >= fixed_body_discriminator && id < std::numeric_limits<unsigned int>::max())
    {
      if (id - fixed_body_discriminator < mFixedBodies.size())
        return true;
    }
    return false;
  }

  /** Determines id the actual parent body.
   *
   * When adding bodies using joints with multiple degrees of
   * freedom, additional virtual bodies are added for each degree of
   * freedom. This function returns the id of the actual
   * non-virtual parent body.
   */
  unsigned int GetParentBodyId(unsigned int id)
  {
    if (id >= fixed_body_discriminator)
    {
      return mFixedBodies[id - fixed_body_discriminator].mMovableParent;
    }

    unsigned int parent_id = lambda[id];

    while (mBodies[parent_id].mIsVirtual)
    {
      parent_id = lambda[parent_id];
    }

    return parent_id;
  }

  /** Returns the joint frame transformtion, i.e. the second argument to
    Model::AddBody().
    */
  Math::SpatialTransformd GetJointFrame(unsigned int id)
  {
    if (id >= fixed_body_discriminator)
    {
      return mFixedBodies[id - fixed_body_discriminator].mParentTransform;
    }

    unsigned int child_id = id;
    unsigned int parent_id = lambda[id];
    if (mBodies[parent_id].mIsVirtual)
    {
      while (mBodies[parent_id].mIsVirtual)
      {
        child_id = parent_id;
        parent_id = lambda[child_id];
      }
      return X_T[child_id];
    }
    else
      return X_T[id];
  }

  /** Sets the joint frame transformtion, i.e. the second argument to Model
    ::AddBody().
    */
  void SetJointFrame(unsigned int id, const Math::SpatialTransformd &transform)
  {
    if (id >= fixed_body_discriminator)
    {
      std::cerr << "Error: setting of parent transform "
                << "not supported for fixed bodies!" << std::endl;
      abort();
    }

    unsigned int child_id = id;
    unsigned int parent_id = lambda[id];
    if (mBodies[parent_id].mIsVirtual)
    {
      while (mBodies[parent_id].mIsVirtual)
      {
        child_id = parent_id;
        parent_id = lambda[child_id];
      }
      X_T[child_id] = transform;
    }
    else if (id > 0)
    {
      X_T[id] = transform;
    }
  }

  /** Sets the Quaterniond for body i (only valid if body i is connected by
   * a JointTypeSpherical joint)
   *
   * See \ref joint_singularities for details.
   */
  void SetQuaternion(unsigned int i, const Math::Quaterniond &quat, Math::VectorNd &Q) const;


  /** \brief number of degrees of freedoms of the model
   *
   * This value contains the number of entries in the generalized state (q)
   * velocity (qdot), acceleration (qddot), and force (tau) vector.
   */
  unsigned int dof_count;

  ModelDatad *getModelData()
  {
    if (!model_data_)
    {
      throw std::runtime_error("this model has no model data allocated");
    }
    return model_data_.get();
  }

private:
  boost::shared_ptr<ModelDatad> model_data_;
};

/** @} */
}

/* _MODEL_H */
#endif<|MERGE_RESOLUTION|>--- conflicted
+++ resolved
@@ -336,22 +336,11 @@
    * \returns the id of the body or \c std::numeric_limits<unsigned
    *          int>::max() if the id was not found.
    */
-<<<<<<< HEAD
-  unsigned int GetBodyId(const char *body_name) const
-  {
-    if (mBodyNameMap.count(body_name) == 0)
-    {
-      std::stringstream ss;
-      ss << "GET BODY ID: ID does not exist: " << body_name;
-      throw std::runtime_error(ss.str());
-      assert(mBodyNameMap.count(body_name) == 0);
-      return std::numeric_limits<unsigned int>::max();
-    }
-    return mBodyNameMap.find(body_name)->second;
-  }
-=======
+
   unsigned int GetBodyId (const char *body_name) const;
->>>>>>> a0fa4b36
+
+  unsigned int GetBodyId(const char *body_name, const ModelDatad &model_data) const;
+
 
   /** \brief Returns the name of a body for a given body id */
   std::string GetBodyName(unsigned int body_id) const
