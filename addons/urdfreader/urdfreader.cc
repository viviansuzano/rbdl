--- conflicted
+++ resolved
@@ -44,7 +44,6 @@
   }
 }
 
-<<<<<<< HEAD
 namespace RigidBodyDynamics
 {
 namespace Addons
@@ -57,7 +56,8 @@
 typedef map<string, JointPtr> URDFJointMap;
 
 bool construct_model(Model &rbdl_model, ModelDatad &model_data, LinkPtr urdf_link,
-                     int parent_id, FloatingBaseType floatingBaseType, bool verbose)
+                     int parent_id, FloatingBaseType floatingBaseType,
+                     const std::string &root_name, bool verbose)
 {
   int new_id = 0;
   if (urdf_link->parent_joint.get())
@@ -80,30 +80,6 @@
     {
       rbdl_joint = Joint(JointTypeFixed);
     }
-=======
-namespace RigidBodyDynamics {
-
-  namespace Addons {
-
-    using namespace Math;
-
-    typedef vector<LinkPtr> URDFLinkVector;
-    typedef vector<JointPtr> URDFJointVector;
-    typedef map<string, LinkPtr > URDFLinkMap;
-    typedef map<string, JointPtr > URDFJointMap;
-
-    bool construct_model(Model &rbdl_model, LinkPtr urdf_link, int parent_id, FloatingBaseType floatingBaseType,
-                         const std::string &root_name,
-                         bool verbose){
-
-      int new_id = 0;
-      if(urdf_link->parent_joint.get()){
-        JointPtr urdf_joint = urdf_link->parent_joint;
-        // create the joint
-        Joint rbdl_joint;
-        if ((urdf_joint->type == urdf::Joint::REVOLUTE || urdf_joint->type == urdf::Joint::CONTINUOUS) && !urdf_joint->mimic) {
-          rbdl_joint = Joint (SpatialVector (urdf_joint->axis.x, urdf_joint->axis.y, urdf_joint->axis.z, 0., 0., 0.));
->>>>>>> a0fa4b36
 
     // compute the joint transformation
     Vector3d joint_rpy;
@@ -219,7 +195,6 @@
         new_id = rbdl_model.AddBody(model_data, 0, Xtrans(Vector3d(0., 0., 0.)),
                                     floating_base_joint, base, urdf_link->name);
       }
-<<<<<<< HEAD
       else if (floatingBaseType == +FloatingBaseType::XYZ_RollPitchYaw)
       {
         ROS_DEBUG_STREAM("Creating 6D FLOATING BASE");
@@ -230,112 +205,13 @@
 
         new_id = rbdl_model.AddBody(model_data, 0, Xtrans(Vector3d(0., 0., 0.)),
                                     floating_base_joint, base, urdf_link->name);
-=======
-      else{
-        //If a floating base is desired we need to compute the inertia data of the floating base link,
-        //if the floating base has no inertial details, then it makes no sense to make it floating
-        //base (Like kdl). (The root is the only link allowed to be floating base
-
-        if(floatingBaseType != +FloatingBaseType::FixedBase){
-          double link_inertial_mass = 0;
-          Vector3d link_inertial_position;
-          Vector3d link_inertial_rpy;
-          Matrix3d link_inertial_inertia = Matrix3d::Zero();
-
-          if (urdf_link->inertial) {
-            link_inertial_mass = urdf_link->inertial->mass;
-
-            link_inertial_position.set (
-                  urdf_link->inertial->origin.position.x,
-                  urdf_link->inertial->origin.position.y,
-                  urdf_link->inertial->origin.position.z
-                  );
-            urdf_link->inertial->origin.rotation.getRPY (link_inertial_rpy[0], link_inertial_rpy[1], link_inertial_rpy[2]);
-
-            link_inertial_inertia(0,0) = urdf_link->inertial->ixx;
-            link_inertial_inertia(0,1) = urdf_link->inertial->ixy;
-            link_inertial_inertia(0,2) = urdf_link->inertial->ixz;
-
-            link_inertial_inertia(1,0) = urdf_link->inertial->ixy;
-            link_inertial_inertia(1,1) = urdf_link->inertial->iyy;
-            link_inertial_inertia(1,2) = urdf_link->inertial->iyz;
-
-            link_inertial_inertia(2,0) = urdf_link->inertial->ixz;
-            link_inertial_inertia(2,1) = urdf_link->inertial->iyz;
-            link_inertial_inertia(2,2) = urdf_link->inertial->izz;
-
-            if (link_inertial_rpy != Vector3d (0., 0., 0.)) {
-              cerr << "Error while processing body '" << urdf_link->name <<
-                      "': rotation of body frames not yet supported. Please rotate the joint frame instead." << endl;
-            }
-          }
-
-
-          Body base = Body (link_inertial_mass, link_inertial_position, link_inertial_inertia);
-          //make floating base
-          if(floatingBaseType == +FloatingBaseType::XY_Yaw){
-
-            ROS_DEBUG_STREAM("CREATING PLANAR FLOATING BASE");
-            Joint floating_base_joint (
-                  SpatialVector (0., 0., 0., 1., 0., 0.),
-                  SpatialVector (0., 0., 0., 0., 1., 0.),
-                  SpatialVector (0., 0., 1., 0., 0., 0.)
-                  );
-
-            new_id = rbdl_model.AddBody (0, Xtrans (Vector3d (0., 0., 0.)), floating_base_joint, base, urdf_link->name);
-          }
-          else if(floatingBaseType == +FloatingBaseType::XYZ_RollPitchYaw){
-
-            ROS_DEBUG_STREAM("Creating 6D FLOATING BASE");
-            Joint floating_base_joint (
-                  SpatialVector (0., 0., 0., 1., 0., 0.),
-                  SpatialVector (0., 0., 0., 0., 1., 0.),
-                  SpatialVector (0., 0., 0., 0., 0., 1.),
-                  SpatialVector (0., 0., 1., 0., 0., 0.),
-                  SpatialVector (0., 1., 0., 0., 0., 0.),
-                  SpatialVector (1., 0., 0., 0., 0., 0.)
-                  );
-
-            new_id = rbdl_model.AddBody(0, Xtrans (Vector3d (0., 0., 0.)), floating_base_joint, base, urdf_link->name);
-          }
-          else if(floatingBaseType == +FloatingBaseType::XYZ_Quaternion){
-
-            ROS_DEBUG_STREAM("Creating 6D QUATERNION FLOATING BASE");
-            Joint root_joint = JointTypeFloatingBase;
-
-            SpatialTransform root_joint_frame = SpatialTransform ();
-
-            new_id = rbdl_model.AddBody(0, root_joint_frame,
-                                        root_joint,
-                                        base,
-                                        urdf_link->name);
-
-          }
-          else{
-
-            throw std::runtime_error("Floating base type not supported");
-          }
-        }
-        else
-        {
-          // Change the root name
-          rbdl_model.mBodyNameMap.erase("ROOT");
-          rbdl_model.mBodyNameMap[root_name] = 0;
-        }
->>>>>>> a0fa4b36
       }
       else if (floatingBaseType == +FloatingBaseType::XYZ_Quaternion)
       {
         ROS_DEBUG_STREAM("Creating 6D QUATERNION FLOATING BASE");
         Joint root_joint = JointTypeFloatingBase;
 
-<<<<<<< HEAD
         SpatialTransformd root_joint_frame = SpatialTransformd();
-=======
-      for(unsigned int i=0; i< urdf_link->child_links.size(); ++i){
-        construct_model(rbdl_model, urdf_link->child_links[i], new_id, floatingBaseType, root_name, verbose);
-      }
->>>>>>> a0fa4b36
 
         new_id = rbdl_model.AddBody(model_data, 0, root_joint_frame, root_joint, base,
                                     urdf_link->name);
@@ -345,28 +221,29 @@
         throw std::runtime_error("Floating base type not supported");
       }
     }
+    else
+    {
+      // Change the root name
+      rbdl_model.mBodyNameMap.erase("ROOT");
+      rbdl_model.mBodyNameMap[root_name] = 0;
+    }
   }
 
   for (unsigned int i = 0; i < urdf_link->child_links.size(); ++i)
   {
     construct_model(rbdl_model, model_data, urdf_link->child_links[i], new_id,
-                    floatingBaseType, verbose);
+                    floatingBaseType, root_name, verbose);
   }
 
   return true;
 }
 
-<<<<<<< HEAD
-=======
-    bool construct_model(Model &rbdl_model, LinkPtr urdf_link, int parent_id, FloatingBaseType floatingBaseType,
-                         const std::vector<std::string> &tipLinks, const std::string &root_name, bool verbose){
->>>>>>> a0fa4b36
-
-
-<<<<<<< HEAD
+
+
 bool construct_model(Model &rbdl_model, ModelDatad &model_data, LinkPtr urdf_link,
                      int parent_id, FloatingBaseType floatingBaseType,
-                     const std::vector<std::string> &tipLinks, bool verbose)
+                     const std::vector<std::string> &tipLinks,
+                     const std::string &root_name, bool verbose)
 {
   int new_id = 0;
   if (urdf_link->parent_joint.get())
@@ -389,60 +266,6 @@
     {
       rbdl_joint = Joint(JointTypeFixed);
     }
-=======
-        // compute the joint transformation
-        Vector3d joint_rpy;
-        Vector3d joint_translation;
-        urdf_joint->parent_to_joint_origin_transform.rotation.getRPY (joint_rpy[0], joint_rpy[1], joint_rpy[2]);
-        joint_translation.set (
-              urdf_joint->parent_to_joint_origin_transform.position.x,
-              urdf_joint->parent_to_joint_origin_transform.position.y,
-              urdf_joint->parent_to_joint_origin_transform.position.z
-              );
-        SpatialTransform rbdl_joint_frame =
-            Xrot (joint_rpy[0], Vector3d (1., 0., 0.))
-            * Xrot (joint_rpy[1], Vector3d (0., 1., 0.))
-            * Xrot (joint_rpy[2], Vector3d (0., 0., 1.))
-            * Xtrans (Vector3d (
-                        joint_translation
-                        ));
-
-        // assemble the body
-        Vector3d link_inertial_position;
-        Vector3d link_inertial_rpy;
-        Matrix3d link_inertial_inertia = Matrix3d::Zero();
-        double link_inertial_mass = 0;
-
-        // but only if we actually have inertial data
-        if (urdf_link->inertial) {
-          link_inertial_mass = urdf_link->inertial->mass;
-
-          link_inertial_position.set (
-                urdf_link->inertial->origin.position.x,
-                urdf_link->inertial->origin.position.y,
-                urdf_link->inertial->origin.position.z
-                );
-          urdf_link->inertial->origin.rotation.getRPY (link_inertial_rpy[0], link_inertial_rpy[1], link_inertial_rpy[2]);
-
-          link_inertial_inertia(0,0) = urdf_link->inertial->ixx;
-          link_inertial_inertia(0,1) = urdf_link->inertial->ixy;
-          link_inertial_inertia(0,2) = urdf_link->inertial->ixz;
-
-          link_inertial_inertia(1,0) = urdf_link->inertial->ixy;
-          link_inertial_inertia(1,1) = urdf_link->inertial->iyy;
-          link_inertial_inertia(1,2) = urdf_link->inertial->iyz;
-
-          link_inertial_inertia(2,0) = urdf_link->inertial->ixz;
-          link_inertial_inertia(2,1) = urdf_link->inertial->iyz;
-          link_inertial_inertia(2,2) = urdf_link->inertial->izz;
-
-          if (link_inertial_rpy != Vector3d (0., 0., 0.)) {
-            cerr << "Error while processing body '" << urdf_link->name <<
-                    "': rotation of body frames not yet supported. Please rotate the joint frame instead." << endl;
-          }
-        }
-        Body rbdl_body = Body (link_inertial_mass, link_inertial_position, link_inertial_inertia);
->>>>>>> a0fa4b36
 
     // compute the joint transformation
     Vector3d joint_rpy;
@@ -493,7 +316,6 @@
                 "frame instead."
              << endl;
       }
-<<<<<<< HEAD
     }
     Body rbdl_body = Body(link_inertial_mass, link_inertial_position, link_inertial_inertia);
 
@@ -544,101 +366,6 @@
                << "': rotation of body frames not yet supported. Please rotate the joint "
                   "frame instead."
                << endl;
-=======
-      else{
-        //If a floating base is desired we need to compute the inertia data of the floating base link,
-        //if the floating base has no inertial details, then it makes no sense to make it floating
-        //base (Like kdl). (The root is the only link allowed to be floating base
-
-        if(floatingBaseType != +FloatingBaseType::FixedBase){
-          double link_inertial_mass = 0;
-          Vector3d link_inertial_position;
-          Vector3d link_inertial_rpy;
-          Matrix3d link_inertial_inertia = Matrix3d::Zero();
-
-          if (urdf_link->inertial) {
-            link_inertial_mass = urdf_link->inertial->mass;
-
-            link_inertial_position.set (
-                  urdf_link->inertial->origin.position.x,
-                  urdf_link->inertial->origin.position.y,
-                  urdf_link->inertial->origin.position.z
-                  );
-            urdf_link->inertial->origin.rotation.getRPY (link_inertial_rpy[0], link_inertial_rpy[1], link_inertial_rpy[2]);
-
-            link_inertial_inertia(0,0) = urdf_link->inertial->ixx;
-            link_inertial_inertia(0,1) = urdf_link->inertial->ixy;
-            link_inertial_inertia(0,2) = urdf_link->inertial->ixz;
-
-            link_inertial_inertia(1,0) = urdf_link->inertial->ixy;
-            link_inertial_inertia(1,1) = urdf_link->inertial->iyy;
-            link_inertial_inertia(1,2) = urdf_link->inertial->iyz;
-
-            link_inertial_inertia(2,0) = urdf_link->inertial->ixz;
-            link_inertial_inertia(2,1) = urdf_link->inertial->iyz;
-            link_inertial_inertia(2,2) = urdf_link->inertial->izz;
-
-            // Change the root name
-            rbdl_model.mBodyNameMap.erase("ROOT");
-            rbdl_model.mBodyNameMap[root_name] = 0;
-
-            if (link_inertial_rpy != Vector3d (0., 0., 0.)) {
-              cerr << "Error while processing body '" << urdf_link->name <<
-                      "': rotation of body frames not yet supported. Please rotate the joint frame instead." << endl;
-            }
-          }
-
-          Body base = Body (link_inertial_mass, link_inertial_position, link_inertial_inertia);
-          //make floating base
-          if(floatingBaseType == +FloatingBaseType::XY_Yaw){
-
-            ROS_DEBUG_STREAM("CREATING PLANAR FLOATING BASE");
-            Joint floating_base_joint (
-                  SpatialVector (0., 0., 0., 1., 0., 0.),
-                  SpatialVector (0., 0., 0., 0., 1., 0.),
-                  SpatialVector (0., 0., 1., 0., 0., 0.)
-                  );
-
-            new_id = rbdl_model.AddBody (0, Xtrans (Vector3d (0., 0., 0.)), floating_base_joint, base, urdf_link->name);
-          }
-          else if(floatingBaseType == +FloatingBaseType::XYZ_RollPitchYaw){
-
-            ROS_DEBUG_STREAM("Creating 6D FLOATING BASE");
-            Joint floating_base_joint (
-                  SpatialVector (0., 0., 0., 1., 0., 0.),
-                  SpatialVector (0., 0., 0., 0., 1., 0.),
-                  SpatialVector (0., 0., 0., 0., 0., 1.),
-                  SpatialVector (0., 0., 1., 0., 0., 0.),
-                  SpatialVector (0., 1., 0., 0., 0., 0.),
-                  SpatialVector (1., 0., 0., 0., 0., 0.)
-                  );
-
-            new_id = rbdl_model.AddBody(0, Xtrans (Vector3d (0., 0., 0.)), floating_base_joint, base, urdf_link->name);
-          }
-          else if(floatingBaseType == +FloatingBaseType::XYZ_Quaternion){
-
-            ROS_DEBUG_STREAM("Creating 6D QUATERNION FLOATING BASE");
-            Joint root_joint = JointTypeFloatingBase;
-
-            SpatialTransform root_joint_frame = SpatialTransform ();
-
-            new_id = rbdl_model.AddBody(0, root_joint_frame,
-                                        root_joint,
-                                        base,
-                                        urdf_link->name);
-
-          }
-          else{
-            std::cerr<<static_cast<int>(floatingBaseType)<<std::endl;
-            throw std::runtime_error("Floating base type not supported in rbdl parser");
-          }
->>>>>>> a0fa4b36
-        }
-        else
-        {
-          // Change the root name
-          rbdl_model.mBodyNameMap.erase("ROOT");
-          rbdl_model.mBodyNameMap[root_name] = 0;
         }
       }
 
@@ -670,21 +397,7 @@
         ROS_DEBUG_STREAM("Creating 6D QUATERNION FLOATING BASE");
         Joint root_joint = JointTypeFloatingBase;
 
-<<<<<<< HEAD
         SpatialTransformd root_joint_frame = SpatialTransformd();
-=======
-      if(!tip_found){
-        for(unsigned int i=0; i< urdf_link->child_links.size(); ++i){
-          /* Check that the branch contains atleast on of the specified links */
-          bool found = false;
-          for(unsigned int j=0; j<tipLinks.size() && !found; ++j){
-            found = isLinkInUrdfModel(urdf_link->child_links[i], tipLinks[j]);
-          }
-          if(found){
-            construct_model(rbdl_model, urdf_link->child_links[i], new_id, floatingBaseType, tipLinks, root_name, verbose);
-          }
-        }
->>>>>>> a0fa4b36
 
         new_id = rbdl_model.AddBody(model_data, 0, root_joint_frame, root_joint, base,
                                     urdf_link->name);
@@ -693,6 +406,12 @@
       {
         throw std::runtime_error("Floating base type not supported");
       }
+    }
+    else
+    {
+      // Change the root name
+      rbdl_model.mBodyNameMap.erase("ROOT");
+      rbdl_model.mBodyNameMap[root_name] = 0;
     }
   }
 
@@ -719,7 +438,7 @@
       if (found)
       {
         construct_model(rbdl_model, model_data, urdf_link->child_links[i], new_id,
-                        floatingBaseType, tipLinks, verbose);
+                        floatingBaseType, tipLinks, root_name, verbose);
       }
     }
   }
@@ -728,17 +447,13 @@
 }
 
 
-<<<<<<< HEAD
 bool construct_model_depht_first(Model &rbdl_model, ModelDatad &model_data, urdf::Model &urdf_model,
                                  FloatingBaseType floatingBaseType, bool verbose)
 {
   boost::shared_ptr<urdf::Link> root(boost::const_pointer_cast<urdf::Link>(urdf_model.getRoot()));
-=======
-      return construct_model(rbdl_model, root, 0, floatingBaseType, urdf_model.getRoot()->name, verbose);
-    }
->>>>>>> a0fa4b36
-
-  return construct_model(rbdl_model, model_data, root, 0, floatingBaseType, verbose);
+
+  return construct_model(rbdl_model, model_data, root, 0, floatingBaseType,
+                         urdf_model.getRoot()->name, verbose);
 }
 
 bool construct_model_depht_first(Model &rbdl_model, ModelDatad &model_data,
@@ -747,277 +462,8 @@
 {
   boost::shared_ptr<urdf::Link> root(boost::const_pointer_cast<urdf::Link>(urdf_model.getRoot()));
 
-<<<<<<< HEAD
-  return construct_model(rbdl_model, model_data, root, 0, floatingBaseType, tipLinks, verbose);
-}
-
-
-bool construct_model_breath_first(Model *rbdl_model, ModelDatad &model_data,
-                                  urdf::Model &urdf_model, bool floating_base, bool verbose)
-{
-  LinkPtr urdf_root_link;
-
-  verbose = true;
-
-  URDFLinkMap link_map;
-  link_map = urdf_model.links_;
-
-  URDFJointMap joint_map;
-  joint_map = urdf_model.joints_;
-
-  vector<string> joint_names;
-
-  stack<LinkPtr> link_stack;
-  stack<int> joint_index_stack;
-
-  // add the bodies in a depth-first order of the model tree
-  link_stack.push(link_map[(urdf_model.getRoot()->name)]);
-
-  // add the root body
-  ConstLinkPtr &root = urdf_model.getRoot();
-  Vector3d root_inertial_rpy;
-  Vector3d root_inertial_position;
-  Matrix3d root_inertial_inertia;
-  double root_inertial_mass;
-
-  if (root->inertial)
-  {
-    root_inertial_mass = root->inertial->mass;
-
-    root_inertial_position.set(root->inertial->origin.position.x,
-                               root->inertial->origin.position.y,
-                               root->inertial->origin.position.z);
-
-    root_inertial_inertia(0, 0) = root->inertial->ixx;
-    root_inertial_inertia(0, 1) = root->inertial->ixy;
-    root_inertial_inertia(0, 2) = root->inertial->ixz;
-
-    root_inertial_inertia(1, 0) = root->inertial->ixy;
-    root_inertial_inertia(1, 1) = root->inertial->iyy;
-    root_inertial_inertia(1, 2) = root->inertial->iyz;
-
-    root_inertial_inertia(2, 0) = root->inertial->ixz;
-    root_inertial_inertia(2, 1) = root->inertial->iyz;
-    root_inertial_inertia(2, 2) = root->inertial->izz;
-
-    root->inertial->origin.rotation.getRPY(root_inertial_rpy[0], root_inertial_rpy[1],
-                                           root_inertial_rpy[2]);
-
-    Body root_link = Body(root_inertial_mass, root_inertial_position, root_inertial_inertia);
-
-    Joint root_joint(JointTypeFixed);
-    if (floating_base)
-    {
-      root_joint = JointTypeFloatingBase;
-    }
-
-    SpatialTransformd root_joint_frame = SpatialTransformd();
-
-    if (verbose)
-    {
-      cout << "+ Adding Root Body " << endl;
-      cout << "  joint frame: " << root_joint_frame << endl;
-      if (floating_base)
-      {
-        cout << "  joint type : floating" << endl;
-      }
-      else
-      {
-        cout << "  joint type : fixed" << endl;
-      }
-      cout << "  body inertia: " << endl << root_link.mInertia << endl;
-      cout << "  body mass   : " << root_link.mMass << endl;
-      cout << "  body name   : " << root->name << endl;
-    }
-
-    rbdl_model->AppendBody(model_data, root_joint_frame, root_joint, root_link, root->name);
-  }
-
-  if (link_stack.top()->child_joints.size() > 0)
-  {
-    joint_index_stack.push(0);
-  }
-
-  while (link_stack.size() > 0)
-  {
-    LinkPtr cur_link = link_stack.top();
-    unsigned int joint_idx = joint_index_stack.top();
-
-    if (joint_idx < cur_link->child_joints.size())
-    {
-      JointPtr cur_joint = cur_link->child_joints[joint_idx];
-
-      // increment joint index
-      joint_index_stack.pop();
-      joint_index_stack.push(joint_idx + 1);
-
-      link_stack.push(link_map[cur_joint->child_link_name]);
-      joint_index_stack.push(0);
-
-      if (verbose)
-      {
-        for (unsigned int i = 1; i < joint_index_stack.size() - 1; i++)
-        {
-          cout << "  ";
-        }
-        cout << "joint '" << cur_joint->name << "' child link '" << link_stack.top()->name
-             << "' type = " << cur_joint->type << endl;
-      }
-
-      joint_names.push_back(cur_joint->name);
-    }
-    else
-    {
-      link_stack.pop();
-      joint_index_stack.pop();
-=======
-      return construct_model(rbdl_model, root, 0, floatingBaseType, tipLinks, urdf_model.getRoot()->name, verbose);
->>>>>>> a0fa4b36
-    }
-  }
-
-  unsigned int j;
-  for (j = 0; j < joint_names.size(); j++)
-  {
-    JointPtr urdf_joint = joint_map[joint_names[j]];
-    LinkPtr urdf_parent = link_map[urdf_joint->parent_link_name];
-    LinkPtr urdf_child = link_map[urdf_joint->child_link_name];
-
-    // determine where to add the current joint and child body
-    unsigned int rbdl_parent_id = 0;
-
-    if (urdf_parent->name != "base_joint" && rbdl_model->mBodies.size() != 1)
-      rbdl_parent_id = rbdl_model->GetBodyId(urdf_parent->name.c_str());
-
-    if (rbdl_parent_id == std::numeric_limits<unsigned int>::max())
-      cerr << "Error while processing joint '" << urdf_joint->name << "': parent link '"
-           << urdf_parent->name << "' could not be found." << endl;
-
-    // cout << "joint: " << urdf_joint->name << "\tparent = " << urdf_parent->name << "
-    // child = " << urdf_child->name << " parent_id = " << rbdl_parent_id << endl;
-
-    // create the joint
-    Joint rbdl_joint;
-    if (urdf_joint->type == urdf::Joint::REVOLUTE || urdf_joint->type == urdf::Joint::CONTINUOUS)
-    {
-      rbdl_joint = Joint(SpatialVectord(urdf_joint->axis.x, urdf_joint->axis.y,
-                                        urdf_joint->axis.z, 0., 0., 0.));
-    }
-    else if (urdf_joint->type == urdf::Joint::PRISMATIC)
-    {
-      rbdl_joint = Joint(SpatialVectord(0., 0., 0., urdf_joint->axis.x,
-                                        urdf_joint->axis.y, urdf_joint->axis.z));
-    }
-    else if (urdf_joint->type == urdf::Joint::FIXED)
-    {
-      rbdl_joint = Joint(JointTypeFixed);
-    }
-    else if (urdf_joint->type == urdf::Joint::FLOATING)
-    {
-      // todo: what order of DoF should be used?
-      rbdl_joint = Joint(
-          SpatialVectord(0., 0., 0., 1., 0., 0.), SpatialVectord(0., 0., 0., 0., 1., 0.),
-          SpatialVectord(0., 0., 0., 0., 0., 1.), SpatialVectord(1., 0., 0., 0., 0., 0.),
-          SpatialVectord(0., 1., 0., 0., 0., 0.), SpatialVectord(0., 0., 1., 0., 0., 0.));
-    }
-    else if (urdf_joint->type == urdf::Joint::PLANAR)
-    {
-      // todo: which two directions should be used that are perpendicular
-      // to the specified axis?
-      cerr << "Error while processing joint '" << urdf_joint->name
-           << "': planar joints not yet supported!" << endl;
-      return false;
-    }
-
-    // compute the joint transformation
-    Vector3d joint_rpy;
-    Vector3d joint_translation;
-    urdf_joint->parent_to_joint_origin_transform.rotation.getRPY(joint_rpy[0], joint_rpy[1],
-                                                                 joint_rpy[2]);
-    joint_translation.set(urdf_joint->parent_to_joint_origin_transform.position.x,
-                          urdf_joint->parent_to_joint_origin_transform.position.y,
-                          urdf_joint->parent_to_joint_origin_transform.position.z);
-    SpatialTransformd rbdl_joint_frame =
-        Xrot(joint_rpy[0], Vector3d(1., 0., 0.)) * Xrot(joint_rpy[1], Vector3d(0., 1., 0.)) *
-        Xrot(joint_rpy[2], Vector3d(0., 0., 1.)) * Xtrans(Vector3d(joint_translation));
-
-    // assemble the body
-    Vector3d link_inertial_position;
-    Vector3d link_inertial_rpy;
-    Matrix3d link_inertial_inertia = Matrix3d::Zero();
-    double link_inertial_mass = 0.;
-
-    // but only if we actually have inertial data
-    if (urdf_child->inertial)
-    {
-      link_inertial_mass = urdf_child->inertial->mass;
-
-      link_inertial_position.set(urdf_child->inertial->origin.position.x,
-                                 urdf_child->inertial->origin.position.y,
-                                 urdf_child->inertial->origin.position.z);
-      urdf_child->inertial->origin.rotation.getRPY(
-          link_inertial_rpy[0], link_inertial_rpy[1], link_inertial_rpy[2]);
-
-      link_inertial_inertia(0, 0) = urdf_child->inertial->ixx;
-      link_inertial_inertia(0, 1) = urdf_child->inertial->ixy;
-      link_inertial_inertia(0, 2) = urdf_child->inertial->ixz;
-
-      link_inertial_inertia(1, 0) = urdf_child->inertial->ixy;
-      link_inertial_inertia(1, 1) = urdf_child->inertial->iyy;
-      link_inertial_inertia(1, 2) = urdf_child->inertial->iyz;
-
-      link_inertial_inertia(2, 0) = urdf_child->inertial->ixz;
-      link_inertial_inertia(2, 1) = urdf_child->inertial->iyz;
-      link_inertial_inertia(2, 2) = urdf_child->inertial->izz;
-
-      if (link_inertial_rpy != Vector3d(0., 0., 0.))
-      {
-        cerr << "Error while processing body '" << urdf_child->name
-             << "': rotation of body frames not yet supported. Please rotate the joint "
-                "frame instead."
-             << endl;
-        return false;
-      }
-    }
-
-    Body rbdl_body = Body(link_inertial_mass, link_inertial_position, link_inertial_inertia);
-
-    if (verbose)
-    {
-      cout << "+ Adding Body " << endl;
-      cout << "  parent_id  : " << rbdl_parent_id << endl;
-      cout << "  joint frame: " << rbdl_joint_frame << endl;
-      cout << "  joint dofs : " << rbdl_joint.mDoFCount << endl;
-      for (unsigned int j = 0; j < rbdl_joint.mDoFCount; j++)
-      {
-        cout << "    " << j << ": " << rbdl_joint.mJointAxes[j].transpose() << endl;
-      }
-      cout << "  body inertia: " << endl << rbdl_body.mInertia << endl;
-      cout << "  body mass   : " << rbdl_body.mMass << endl;
-      cout << "  body name   : " << urdf_child->name << endl;
-    }
-
-    if (urdf_joint->type == urdf::Joint::FLOATING)
-    {
-      Matrix3d zero_matrix = Matrix3d::Zero();
-      Body null_body(0., Vector3d::Zero(3), zero_matrix);
-      Joint joint_txtytz(JointTypeTranslationXYZ);
-      string trans_body_name = urdf_child->name + "_Translate";
-      rbdl_model->AddBody(model_data, rbdl_parent_id, rbdl_joint_frame, joint_txtytz,
-                          null_body, trans_body_name);
-
-      Joint joint_euler_zyx(JointTypeEulerXYZ);
-      rbdl_model->AppendBody(model_data, SpatialTransformd(), joint_euler_zyx, rbdl_body,
-                             urdf_child->name);
-    }
-    else
-    {
-      rbdl_model->AddBody(model_data, rbdl_parent_id, rbdl_joint_frame, rbdl_joint,
-                          rbdl_body, urdf_child->name);
-    }
-  }
-
-  return true;
+  return construct_model(rbdl_model, model_data, root, 0, floatingBaseType, tipLinks,
+                         urdf_model.getRoot()->name, verbose);
 }
 
 bool URDFReadFromFile(const char *filename, Model *model, ModelDatad &model_data,
