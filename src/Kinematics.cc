--- conflicted
+++ resolved
@@ -656,7 +656,6 @@
 
   LOG << std::endl;
 
-<<<<<<< HEAD
   unsigned int reference_body_id = body_id;
   Vector3d reference_point = point_position;
 
@@ -696,54 +695,7 @@
                                                    const Vector3d &point_position,
                                                    bool update_kinematics)
 {
-=======
-RBDL_DLLAPI Vector3d CalcPointAngularAcceleration(
-    Model &model,
-    const VectorNd &Q,
-    const VectorNd &QDot,
-    const VectorNd &QDDot,
-    unsigned int body_id,
-    const Vector3d &point_position,
-    bool update_kinematics) {
-  LOG << "-------- " << __func__ << " --------" << std::endl;
-
-  // Reset the velocity of the root body
-  model.v[0].setZero();
-  model.a[0].setZero();
-
-  if (update_kinematics)
-    UpdateKinematics (model, Q, QDot, QDDot);
-
-  LOG << std::endl;
-
-  unsigned int reference_body_id = body_id;
-  Vector3d reference_point = point_position;
-
-  if (model.IsFixedBodyId(body_id)) {
-    unsigned int fbody_id = body_id - model.fixed_body_discriminator;
-    reference_body_id = model.mFixedBodies[fbody_id].mMovableParent;
-    Vector3d base_coords =
-      CalcBodyToBaseCoordinates (model, Q, body_id, point_position, false);
-    reference_point =
-      CalcBaseToBodyCoordinates (model, Q, reference_body_id,base_coords,false);
-  }
-
-  SpatialTransform p_X_i (
-      CalcBodyWorldOrientation (model, Q, reference_body_id, false).transpose(),
-      reference_point);
-
-  return p_X_i.apply(model.a[reference_body_id]).segment(0, 3);
-}
-
-RBDL_DLLAPI SpatialVector CalcPointAcceleration6D(
-    Model &model,
-    const VectorNd &Q,
-    const VectorNd &QDot,
-    const VectorNd &QDDot,
-    unsigned int body_id,
-    const Vector3d &point_position,
-    bool update_kinematics) {
->>>>>>> f2a0c37f
+
   LOG << "-------- " << __func__ << " --------" << std::endl;
 
   // Reset the velocity of the root body
