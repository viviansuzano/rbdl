/*
 * RBDL - Rigid Body Dynamics Library
 * Copyright (c) 2011-2016 Martin Felis <martin.felis@iwr.uni-heidelberg.de>
 *
 * Licensed under the zlib license. See LICENSE for more details.
 */

#include <iostream>
#include <limits>
#include <assert.h>

#include "rbdl/rbdl_mathutils.h"

#include "rbdl/Logging.h"

#include "rbdl/Model.h"
#include "rbdl/Body.h"
#include "rbdl/Joint.h"

#include "rbdl/rbdl_utils.h"

using namespace RigidBodyDynamics;
using namespace RigidBodyDynamics::Math;

Model::Model():
  model_data_(new ModelDatad()){

  ModelDatad &model_data = *model_data_.get();

  Body root_body;
  Joint root_joint;

  Vector3d zero_position (0., 0., 0.);
  SpatialVectord zero_spatial (0., 0., 0., 0., 0., 0.);

  // structural information
  lambda.push_back(0);
  lambda_q.push_back(0);
  mu.push_back(std::vector<unsigned int>());
  dof_count = 0;
  q_size = 0;
  qdot_size = 0;
  previously_added_body_id = 0;

  gravity = Vector3d (0., -9.81, 0.);

  // state information
  model_data.v.push_back(zero_spatial);
  model_data.a.push_back(zero_spatial);
  model_data.a_bias.push_back(zero_spatial);
  SpatialMatrixd zero_spatial_matrix; zero_spatial_matrix.setZero();
  model_data.acumulated_mass.push_back(zero_spatial_matrix);

  // Joints
  mJoints.push_back(root_joint);
  model_data.S.push_back (zero_spatial);
  X_T.push_back(SpatialTransformd());

  model_data.X_J.push_back (SpatialTransformd());
  model_data.v_J.push_back (zero_spatial);
  model_data.c_J.push_back (zero_spatial);

  // Spherical joints
  model_data.multdof3_S.push_back (Matrix63d::Zero());
  model_data.multdof3_U.push_back (Matrix63d::Zero());
  model_data.multdof3_Dinv.push_back (Matrix3d::Zero());
  model_data.multdof3_u.push_back (Vector3d::Zero());
  multdof3_w_index.push_back (0);

  // Dynamic variables
  model_data.c.push_back(zero_spatial);
  model_data.IA.push_back(SpatialMatrixd::Identity());
  model_data.pA.push_back(zero_spatial);
  model_data.U.push_back(zero_spatial);

  model_data.u = VectorNd::Zero(1);
  model_data.d = VectorNd::Zero(1);

  model_data.f.push_back (zero_spatial);
  SpatialRigidBodyInertiad rbi(0.,
                               Vector3d (0., 0., 0.),
                               Matrix3d::Zero(3,3));
  model_data.Ic.push_back (rbi);
  model_data.I.push_back(rbi);
  model_data.hc.push_back (zero_spatial);

  // Bodies
  model_data.X_lambda.push_back(SpatialTransformd());
  model_data.X_base.push_back(SpatialTransformd());

  mBodies.push_back(root_body);
  mBodyNameMap["ROOT"] = 0;

  fixed_body_discriminator = std::numeric_limits<unsigned int>::max() / 2;

}

Model::Model(ModelDatad &model_data) {
  Body root_body;
  Joint root_joint;

  Vector3d zero_position (0., 0., 0.);
  SpatialVectord zero_spatial (0., 0., 0., 0., 0., 0.);

  // structural information
  lambda.push_back(0);
  lambda_q.push_back(0);
  mu.push_back(std::vector<unsigned int>());
  dof_count = 0;
  q_size = 0;
  qdot_size = 0;
  previously_added_body_id = 0;

  gravity = Vector3d (0., -9.81, 0.);

  // state information
  model_data.v.push_back(zero_spatial);
  model_data.a.push_back(zero_spatial);
  model_data.a_bias.push_back(zero_spatial);
  SpatialMatrixd zero_spatial_matrix; zero_spatial_matrix.setZero();
  model_data.acumulated_mass.push_back(zero_spatial_matrix);

  // Joints
  mJoints.push_back(root_joint);
  model_data.S.push_back (zero_spatial);
  X_T.push_back(SpatialTransformd());

  model_data.X_J.push_back (SpatialTransformd());
  model_data.v_J.push_back (zero_spatial);
  model_data.c_J.push_back (zero_spatial);

  // Spherical joints
  model_data.multdof3_S.push_back (Matrix63d::Zero());
  model_data.multdof3_U.push_back (Matrix63d::Zero());
  model_data.multdof3_Dinv.push_back (Matrix3d::Zero());
  model_data.multdof3_u.push_back (Vector3d::Zero());
  multdof3_w_index.push_back (0);

  // Dynamic variables
  model_data.c.push_back(zero_spatial);
  model_data.IA.push_back(SpatialMatrixd::Identity());
  model_data.pA.push_back(zero_spatial);
  model_data.U.push_back(zero_spatial);

  model_data.u = VectorNd::Zero(1);
  model_data.d = VectorNd::Zero(1);

  model_data.f.push_back (zero_spatial);
  SpatialRigidBodyInertiad rbi(0.,
                               Vector3d (0., 0., 0.),
                               Matrix3d::Zero(3,3));
  model_data.Ic.push_back (rbi);
  model_data.I.push_back(rbi);
  model_data.hc.push_back (zero_spatial);

  // Bodies
  model_data.X_lambda.push_back(SpatialTransformd());
  model_data.X_base.push_back(SpatialTransformd());

  mBodies.push_back(root_body);
  mBodyNameMap["ROOT"] = 0;

  fixed_body_discriminator = std::numeric_limits<unsigned int>::max() / 2;
}

unsigned int AddBodyFixedJoint (
    Model &model,
    ModelDatad &model_data,
    const unsigned int parent_id,
    const SpatialTransformd &joint_frame,
    const Joint &joint,
    const Body &body,
    std::string body_name) {
  FixedBody fbody = FixedBody::CreateFromBody (body);
  fbody.mMovableParent = parent_id;
  fbody.mParentTransform = joint_frame;

  if (model.IsFixedBodyId(parent_id)) {
    FixedBody fixed_parent =
        model.mFixedBodies[parent_id - model.fixed_body_discriminator];

    fbody.mMovableParent = fixed_parent.mMovableParent;
    fbody.mParentTransform = joint_frame * fixed_parent.mParentTransform;
  }

  // merge the two bodies
  Body parent_body = model.mBodies[fbody.mMovableParent];
  parent_body.Join (fbody.mParentTransform, body);
  model.mBodies[fbody.mMovableParent] = parent_body;
  model_data.I[fbody.mMovableParent] =
      SpatialRigidBodyInertiad::createFromMassComInertiaC (
        parent_body.mMass,
        parent_body.mCenterOfMass,
        parent_body.mInertia);

  model.mFixedBodies.push_back (fbody);

  if (model.mFixedBodies.size() >
      std::numeric_limits<unsigned int>::max() - model.fixed_body_discriminator) {
    std::cerr << "Error: cannot add more than "
              << std::numeric_limits<unsigned int>::max()
                 - model.mFixedBodies.size()
              << " fixed bodies. You need to modify "
              << "Model::fixed_body_discriminator for this."
              << std::endl;
    assert (0);
    abort();
  }

  if (body_name.size() != 0) {
    if (model.mBodyNameMap.find(body_name) != model.mBodyNameMap.end()) {
      std::cerr << "Error: Body with name '"
                << body_name
                << "' already exists!"
                << std::endl;
      assert (0);
      abort();
    }
    model.mBodyNameMap[body_name] = model.mFixedBodies.size()
                                    + model.fixed_body_discriminator - 1;
  }

  return model.mFixedBodies.size() + model.fixed_body_discriminator - 1;
}

unsigned int AddBodyMultiDofJoint (
    Model &model,
    ModelDatad &model_data,
    const unsigned int parent_id,
    const SpatialTransformd &joint_frame,
    const Joint &joint,
    const Body &body,
    std::string body_name) {
  // Here we emulate multi DoF joints by simply adding nullbodies. This
  // allows us to use fixed size elements for S,v,a, etc. which is very
  // fast in Eigen.
  unsigned int joint_count = 0;
  if (joint.mJointType == JointType1DoF)
    joint_count = 1;
  else if (joint.mJointType == JointType2DoF)
    joint_count = 2;
  else if (joint.mJointType == JointType3DoF)
    joint_count = 3;
  else if (joint.mJointType == JointType4DoF)
    joint_count = 4;
  else if (joint.mJointType == JointType5DoF)
    joint_count = 5;
  else if (joint.mJointType == JointType6DoF)
    joint_count = 6;
  else if (joint.mJointType == JointTypeFloatingBase)
    // no action required
  {}
  else {
    std::cerr << "Error: Invalid joint type: "
              << joint.mJointType
              << std::endl;

    assert (0 && !"Invalid joint type!");
  }

  Body null_body (0., Vector3d (0., 0., 0.), Vector3d (0., 0., 0.));
  null_body.mIsVirtual = true;

  unsigned int null_parent = parent_id;
  SpatialTransformd joint_frame_transform;

  if (joint.mJointType == JointTypeFloatingBase) {
    null_parent = model.AddBody (model_data, parent_id,
                                 joint_frame,
                                 JointTypeTranslationXYZ,
                                 null_body);

    return model.AddBody (model_data, null_parent,
                          SpatialTransformd(),
                          JointTypeSpherical,
                          body,
                          body_name);
  }

  Joint single_dof_joint;
  unsigned int j;

  // Here we add multiple virtual bodies that have no mass or inertia for
  // which each is attached to the model with a single degree of freedom
  // joint.
  for (j = 0; j < joint_count; j++) {
    single_dof_joint = Joint (joint.mJointAxes[j]);

    if (single_dof_joint.mJointType == JointType1DoF) {
      Vector3d rotation (
            joint.mJointAxes[j][0],
          joint.mJointAxes[j][1],
          joint.mJointAxes[j][2]);
      Vector3d translation (
            joint.mJointAxes[j][3],
          joint.mJointAxes[j][4],
          joint.mJointAxes[j][5]);

      if (rotation == Vector3d (0., 0., 0.)) {
        single_dof_joint = Joint (JointTypePrismatic, translation);
      } else if (translation == Vector3d (0., 0., 0.)) {
        single_dof_joint = Joint (JointTypeRevolute, rotation);
      } else {
        std::cerr << "Invalid joint axis: "
                  << joint.mJointAxes[0].transpose()
                  << ". Helical joints not (yet) supported."
                  << std::endl;
        abort();
      }
    }

    // the first joint has to be transformed by joint_frame, all the
    // others must have a null transformation
    if (j == 0)
      joint_frame_transform = joint_frame;
    else
      joint_frame_transform = SpatialTransformd();

    if (j == joint_count - 1)
      // if we are at the last we must add the real body
      break;
    else {
      // otherwise we just add an intermediate body
      null_parent = model.AddBody (model_data, null_parent,
                                   joint_frame_transform,
                                   single_dof_joint,
                                   null_body);
    }
  }

  return model.AddBody (model_data, null_parent,
                        joint_frame_transform,
                        single_dof_joint,
                        body,
                        body_name);
}

unsigned int Model::AddBody(
    ModelDatad &model_data,
    const unsigned int parent_id,
    const SpatialTransformd &joint_frame,
    const Joint &joint,
    const Body &body,
    std::string body_name) {
  assert (lambda.size() > 0);
  assert (joint.mJointType != JointTypeUndefined);

  if (joint.mJointType == JointTypeFixed) {
    previously_added_body_id = AddBodyFixedJoint (*this,
                                                  model_data,
                                                  parent_id,
                                                  joint_frame,
                                                  joint,
                                                  body,
                                                  body_name);

    return previously_added_body_id;
  } else if ( (joint.mJointType == JointTypeSpherical)
              || (joint.mJointType == JointTypeEulerZYX)
              || (joint.mJointType == JointTypeEulerXYZ)
              || (joint.mJointType == JointTypeEulerYXZ)
              || (joint.mJointType == JointTypeTranslationXYZ)
              //|| (joint.mJointType == JointTypeCustom)
              ) {
    // no action required
  } else if (joint.mJointType != JointTypePrismatic
             && joint.mJointType != JointTypeRevolute
             && joint.mJointType != JointTypeRevoluteX
             && joint.mJointType != JointTypeRevoluteY
             && joint.mJointType != JointTypeRevoluteZ
             ) {
    previously_added_body_id = AddBodyMultiDofJoint (*this, model_data,
                                                     parent_id,
                                                     joint_frame,
                                                     joint,
                                                     body,
                                                     body_name);
    return previously_added_body_id;
  }

  // If we add the body to a fixed body we have to make sure that we
  // actually add it to its movable parent.
  unsigned int movable_parent_id = parent_id;
  SpatialTransformd movable_parent_transform;

  if (IsFixedBodyId(parent_id)) {
    unsigned int fbody_id = parent_id - fixed_body_discriminator;
    movable_parent_id = mFixedBodies[fbody_id].mMovableParent;
    movable_parent_transform = mFixedBodies[fbody_id].mParentTransform;
  }

  // structural information
  lambda.push_back(movable_parent_id);
  unsigned int lambda_q_last = mJoints[mJoints.size() - 1].q_index;

  if (mJoints[mJoints.size() - 1].mDoFCount > 0){
    //&& mJoints[mJoints.size() - 1].mJointType != JointTypeCustom) {
    lambda_q_last = lambda_q_last + mJoints[mJoints.size() - 1].mDoFCount;
  }/* else if (mJoints[mJoints.size() - 1].mJointType == JointTypeCustom) {
    unsigned int custom_index = mJoints[mJoints.size() - 1].custom_joint_index;
    lambda_q_last = lambda_q_last
      + mCustomJoints[mCustomJoints.size() - 1]->mDoFCount;
  }*/

  for (unsigned int i = 0; i < joint.mDoFCount; i++) {
    lambda_q.push_back(lambda_q_last + i);
  }
  mu.push_back(std::vector<unsigned int>());
  mu.at(movable_parent_id).push_back(mBodies.size());

  // Bodies
  model_data.X_lambda.push_back(SpatialTransformd());
  model_data.X_base.push_back(SpatialTransformd());
  mBodies.push_back(body);

  if (body_name.size() != 0) {
    if (mBodyNameMap.find(body_name) != mBodyNameMap.end()) {
      std::cerr << "Error: Body with name '"
                << body_name
                << "' already exists!"
                << std::endl;
      assert (0);
      abort();
    }
    mBodyNameMap[body_name] = mBodies.size() - 1;
  }

  // state information
  model_data.v.push_back(SpatialVectord(0., 0., 0., 0., 0., 0.));
  model_data.a.push_back(SpatialVectord(0., 0., 0., 0., 0., 0.));
  model_data.a_bias.push_back(SpatialVectord(0., 0., 0., 0., 0., 0.));
  SpatialMatrixd zero_spatial_matrix; zero_spatial_matrix.setZero();
  model_data.acumulated_mass.push_back(zero_spatial_matrix);

  // Joints
  unsigned int prev_joint_index = mJoints.size() - 1;
  mJoints.push_back(joint);

  //if (mJoints[prev_joint_index].mJointType != JointTypeCustom) {
  mJoints[mJoints.size() - 1].q_index =
      mJoints[prev_joint_index].q_index + mJoints[prev_joint_index].mDoFCount;
  //} else {
  //  mJoints[mJoints.size() - 1].q_index =
  //      mJoints[prev_joint_index].q_index + mJoints[prev_joint_index].mDoFCount;
  //}

  model_data.S.push_back (joint.mJointAxes[0]);

  // Joint state variables
  model_data.X_J.push_back (SpatialTransformd());
  model_data.v_J.push_back (joint.mJointAxes[0]);
  model_data.c_J.push_back (SpatialVectord(0., 0., 0., 0., 0., 0.));

  // workspace for joints with 3 dof
  model_data.multdof3_S.push_back (Matrix63d::Zero(6,3));
  model_data.multdof3_U.push_back (Matrix63d::Zero());
  model_data.multdof3_Dinv.push_back (Matrix3d::Zero());
  model_data.multdof3_u.push_back (Vector3d::Zero());
  multdof3_w_index.push_back (0);

  dof_count = dof_count + joint.mDoFCount;

  // update the w components of the Quaternions. They are stored at the end
  // of the q vector
  int multdof3_joint_counter = 0;
  int mCustomJoint_joint_counter = 0;
  for (unsigned int i = 1; i < mJoints.size(); i++) {
    if (mJoints[i].mJointType == JointTypeSpherical) {
      multdof3_w_index[i] = dof_count + multdof3_joint_counter;
      multdof3_joint_counter++;
    }
  }

  q_size = dof_count
           + multdof3_joint_counter;

  qdot_size = qdot_size + joint.mDoFCount;

  // we have to invert the transformation as it is later always used from the
  // child bodies perspective.
  X_T.push_back(joint_frame * movable_parent_transform);

  // Dynamic variables
  model_data.c.push_back(SpatialVectord(0., 0., 0., 0., 0., 0.));
  model_data.IA.push_back(SpatialMatrixd::Zero());
  model_data.pA.push_back(SpatialVectord(0., 0., 0., 0., 0., 0.));
  model_data.U.push_back(SpatialVectord(0., 0., 0., 0., 0., 0.));

  model_data.d = VectorNd::Zero (mBodies.size());
  model_data.u = VectorNd::Zero (mBodies.size());

  model_data.f.push_back (SpatialVectord (0., 0., 0., 0., 0., 0.));

  SpatialRigidBodyInertiad rbi =
      SpatialRigidBodyInertiad::createFromMassComInertiaC (body.mMass,
                                                           body.mCenterOfMass,
                                                           body.mInertia);

  model_data.Ic.push_back (rbi);
  model_data.I.push_back (rbi);
  model_data.hc.push_back (SpatialVectord(0., 0., 0., 0., 0., 0.));

  if (mBodies.size() == fixed_body_discriminator) {
    std::cerr << "Error: cannot add more than "
              << fixed_body_discriminator
              <<  " movable bodies. You need to modify "
                  "Model::fixed_body_discriminator for this."
               << std::endl;
    assert (0);
    abort();
  }

  previously_added_body_id = mBodies.size() - 1;

  mJointUpdateOrder.clear();

  // update the joint order computation
  std::vector<std::pair<JointType, unsigned int> > joint_types;
  for (unsigned int i = 0; i < mJoints.size(); i++) {
    joint_types.push_back(
          std::pair<JointType, unsigned int> (mJoints[i].mJointType,i));
    mJointUpdateOrder.push_back (mJoints[i].mJointType);
  }

  mJointUpdateOrder.clear();
  JointType current_joint_type = JointTypeUndefined;
  while (joint_types.size() != 0) {
    current_joint_type = joint_types[0].first;

    std::vector<std::pair<JointType, unsigned int> >::iterator type_iter =
        joint_types.begin();

    while (type_iter != joint_types.end()) {
      if (type_iter->first == current_joint_type) {
        mJointUpdateOrder.push_back (type_iter->second);
        type_iter = joint_types.erase (type_iter);
      } else {
        ++type_iter;
      }
    }
  }

  //  for (unsigned int i = 0; i < mJointUpdateOrder.size(); i++) {
  //    std::cout << "i = " << i << ": joint_id = " << mJointUpdateOrder[i]
  // << " joint_type = " << mJoints[mJointUpdateOrder[i]].mJointType << std::endl;
  //  }

  return previously_added_body_id;
}

unsigned int Model::AppendBody (
    ModelDatad &model_data,
    const Math::SpatialTransformd &joint_frame,
    const Joint &joint,
    const Body &body,
    std::string body_name) {
  return Model::AddBody (model_data, previously_added_body_id,
                         joint_frame,
                         joint,
                         body,
                         body_name);
}
/*
unsigned int Model::AddBodyCustomJoint (
    ModelDatad &model_data,
    const unsigned int parent_id,
    const Math::SpatialTransformd &joint_frame,
    CustomJoint *custom_joint,
    const Body &body,
    std::string body_name) {
  Joint proxy_joint (JointTypeCustom, custom_joint->mDoFCount);
  proxy_joint.custom_joint_index = mCustomJoints.size();
  //proxy_joint.mDoFCount = custom_joint->mDoFCount; //MM added. Otherwise
  //model.q_size = 0, which is not good.

  mCustomJoints.push_back (custom_joint);

  unsigned int body_id = AddBody (model_data, parent_id,
      joint_frame,
      proxy_joint,
      body,
      body_name);

  return body_id;
}
<<<<<<< HEAD
*/

//Math::Quaterniond Model::GetQuaternion (unsigned int i,
//    const Math::VectorNd &Q) const {
////  assert (mJoints[i].mJointType == JointTypeSpherical);
////  unsigned int q_index = mJoints[i].q_index;
////  return Math::Quaterniond ( Q[q_index],
////      Q[q_index + 1],
////      Q[q_index + 2],
////      Q[multdof3_w_index[i]]);
//}


void Model::SetQuaternion (unsigned int i,
                           const Math::Quaterniond &quat,
                           Math::VectorNd &Q) const {
  assert (mJoints[i].mJointType == JointTypeSpherical);
  unsigned int q_index = mJoints[i].q_index;

  Q[q_index] = quat[0];
  Q[q_index + 1] = quat[1];
  Q[q_index + 2] = quat[2];
  Q[multdof3_w_index[i]] = quat[3];
}
=======

unsigned int Model::GetBodyId (const char *body_name) const {
  if (mBodyNameMap.count(body_name) == 0) {
      std::stringstream ss;
      ss<<"GET BODY ID: ID does not exist: "<<body_name<<std::endl;
      ss<<Utils::GetModelHierarchy(*this);
      throw std::runtime_error(ss.str());
      assert(mBodyNameMap.count(body_name) == 0);
     return std::numeric_limits<unsigned int>::max();
  }
  return mBodyNameMap.find(body_name)->second;
}
>>>>>>> a0fa4b36
<|MERGE_RESOLUTION|>--- conflicted
+++ resolved
@@ -22,16 +22,15 @@
 using namespace RigidBodyDynamics;
 using namespace RigidBodyDynamics::Math;
 
-Model::Model():
-  model_data_(new ModelDatad()){
-
+Model::Model() : model_data_(new ModelDatad())
+{
   ModelDatad &model_data = *model_data_.get();
 
   Body root_body;
   Joint root_joint;
 
-  Vector3d zero_position (0., 0., 0.);
-  SpatialVectord zero_spatial (0., 0., 0., 0., 0., 0.);
+  Vector3d zero_position(0., 0., 0.);
+  SpatialVectord zero_spatial(0., 0., 0., 0., 0., 0.);
 
   // structural information
   lambda.push_back(0);
@@ -42,30 +41,31 @@
   qdot_size = 0;
   previously_added_body_id = 0;
 
-  gravity = Vector3d (0., -9.81, 0.);
+  gravity = Vector3d(0., -9.81, 0.);
 
   // state information
   model_data.v.push_back(zero_spatial);
   model_data.a.push_back(zero_spatial);
   model_data.a_bias.push_back(zero_spatial);
-  SpatialMatrixd zero_spatial_matrix; zero_spatial_matrix.setZero();
+  SpatialMatrixd zero_spatial_matrix;
+  zero_spatial_matrix.setZero();
   model_data.acumulated_mass.push_back(zero_spatial_matrix);
 
   // Joints
   mJoints.push_back(root_joint);
-  model_data.S.push_back (zero_spatial);
+  model_data.S.push_back(zero_spatial);
   X_T.push_back(SpatialTransformd());
 
-  model_data.X_J.push_back (SpatialTransformd());
-  model_data.v_J.push_back (zero_spatial);
-  model_data.c_J.push_back (zero_spatial);
+  model_data.X_J.push_back(SpatialTransformd());
+  model_data.v_J.push_back(zero_spatial);
+  model_data.c_J.push_back(zero_spatial);
 
   // Spherical joints
-  model_data.multdof3_S.push_back (Matrix63d::Zero());
-  model_data.multdof3_U.push_back (Matrix63d::Zero());
-  model_data.multdof3_Dinv.push_back (Matrix3d::Zero());
-  model_data.multdof3_u.push_back (Vector3d::Zero());
-  multdof3_w_index.push_back (0);
+  model_data.multdof3_S.push_back(Matrix63d::Zero());
+  model_data.multdof3_U.push_back(Matrix63d::Zero());
+  model_data.multdof3_Dinv.push_back(Matrix3d::Zero());
+  model_data.multdof3_u.push_back(Vector3d::Zero());
+  multdof3_w_index.push_back(0);
 
   // Dynamic variables
   model_data.c.push_back(zero_spatial);
@@ -76,13 +76,11 @@
   model_data.u = VectorNd::Zero(1);
   model_data.d = VectorNd::Zero(1);
 
-  model_data.f.push_back (zero_spatial);
-  SpatialRigidBodyInertiad rbi(0.,
-                               Vector3d (0., 0., 0.),
-                               Matrix3d::Zero(3,3));
-  model_data.Ic.push_back (rbi);
+  model_data.f.push_back(zero_spatial);
+  SpatialRigidBodyInertiad rbi(0., Vector3d(0., 0., 0.), Matrix3d::Zero(3, 3));
+  model_data.Ic.push_back(rbi);
   model_data.I.push_back(rbi);
-  model_data.hc.push_back (zero_spatial);
+  model_data.hc.push_back(zero_spatial);
 
   // Bodies
   model_data.X_lambda.push_back(SpatialTransformd());
@@ -92,15 +90,15 @@
   mBodyNameMap["ROOT"] = 0;
 
   fixed_body_discriminator = std::numeric_limits<unsigned int>::max() / 2;
-
-}
-
-Model::Model(ModelDatad &model_data) {
+}
+
+Model::Model(ModelDatad &model_data)
+{
   Body root_body;
   Joint root_joint;
 
-  Vector3d zero_position (0., 0., 0.);
-  SpatialVectord zero_spatial (0., 0., 0., 0., 0., 0.);
+  Vector3d zero_position(0., 0., 0.);
+  SpatialVectord zero_spatial(0., 0., 0., 0., 0., 0.);
 
   // structural information
   lambda.push_back(0);
@@ -111,30 +109,31 @@
   qdot_size = 0;
   previously_added_body_id = 0;
 
-  gravity = Vector3d (0., -9.81, 0.);
+  gravity = Vector3d(0., -9.81, 0.);
 
   // state information
   model_data.v.push_back(zero_spatial);
   model_data.a.push_back(zero_spatial);
   model_data.a_bias.push_back(zero_spatial);
-  SpatialMatrixd zero_spatial_matrix; zero_spatial_matrix.setZero();
+  SpatialMatrixd zero_spatial_matrix;
+  zero_spatial_matrix.setZero();
   model_data.acumulated_mass.push_back(zero_spatial_matrix);
 
   // Joints
   mJoints.push_back(root_joint);
-  model_data.S.push_back (zero_spatial);
+  model_data.S.push_back(zero_spatial);
   X_T.push_back(SpatialTransformd());
 
-  model_data.X_J.push_back (SpatialTransformd());
-  model_data.v_J.push_back (zero_spatial);
-  model_data.c_J.push_back (zero_spatial);
+  model_data.X_J.push_back(SpatialTransformd());
+  model_data.v_J.push_back(zero_spatial);
+  model_data.c_J.push_back(zero_spatial);
 
   // Spherical joints
-  model_data.multdof3_S.push_back (Matrix63d::Zero());
-  model_data.multdof3_U.push_back (Matrix63d::Zero());
-  model_data.multdof3_Dinv.push_back (Matrix3d::Zero());
-  model_data.multdof3_u.push_back (Vector3d::Zero());
-  multdof3_w_index.push_back (0);
+  model_data.multdof3_S.push_back(Matrix63d::Zero());
+  model_data.multdof3_U.push_back(Matrix63d::Zero());
+  model_data.multdof3_Dinv.push_back(Matrix3d::Zero());
+  model_data.multdof3_u.push_back(Vector3d::Zero());
+  multdof3_w_index.push_back(0);
 
   // Dynamic variables
   model_data.c.push_back(zero_spatial);
@@ -145,13 +144,11 @@
   model_data.u = VectorNd::Zero(1);
   model_data.d = VectorNd::Zero(1);
 
-  model_data.f.push_back (zero_spatial);
-  SpatialRigidBodyInertiad rbi(0.,
-                               Vector3d (0., 0., 0.),
-                               Matrix3d::Zero(3,3));
-  model_data.Ic.push_back (rbi);
+  model_data.f.push_back(zero_spatial);
+  SpatialRigidBodyInertiad rbi(0., Vector3d(0., 0., 0.), Matrix3d::Zero(3, 3));
+  model_data.Ic.push_back(rbi);
   model_data.I.push_back(rbi);
-  model_data.hc.push_back (zero_spatial);
+  model_data.hc.push_back(zero_spatial);
 
   // Bodies
   model_data.X_lambda.push_back(SpatialTransformd());
@@ -163,21 +160,17 @@
   fixed_body_discriminator = std::numeric_limits<unsigned int>::max() / 2;
 }
 
-unsigned int AddBodyFixedJoint (
-    Model &model,
-    ModelDatad &model_data,
-    const unsigned int parent_id,
-    const SpatialTransformd &joint_frame,
-    const Joint &joint,
-    const Body &body,
-    std::string body_name) {
-  FixedBody fbody = FixedBody::CreateFromBody (body);
+unsigned int AddBodyFixedJoint(Model &model, ModelDatad &model_data, const unsigned int parent_id,
+                               const SpatialTransformd &joint_frame, const Joint &joint,
+                               const Body &body, std::string body_name)
+{
+  FixedBody fbody = FixedBody::CreateFromBody(body);
   fbody.mMovableParent = parent_id;
   fbody.mParentTransform = joint_frame;
 
-  if (model.IsFixedBodyId(parent_id)) {
-    FixedBody fixed_parent =
-        model.mFixedBodies[parent_id - model.fixed_body_discriminator];
+  if (model.IsFixedBodyId(parent_id))
+  {
+    FixedBody fixed_parent = model.mFixedBodies[parent_id - model.fixed_body_discriminator];
 
     fbody.mMovableParent = fixed_parent.mMovableParent;
     fbody.mParentTransform = joint_frame * fixed_parent.mParentTransform;
@@ -185,52 +178,44 @@
 
   // merge the two bodies
   Body parent_body = model.mBodies[fbody.mMovableParent];
-  parent_body.Join (fbody.mParentTransform, body);
+  parent_body.Join(fbody.mParentTransform, body);
   model.mBodies[fbody.mMovableParent] = parent_body;
-  model_data.I[fbody.mMovableParent] =
-      SpatialRigidBodyInertiad::createFromMassComInertiaC (
-        parent_body.mMass,
-        parent_body.mCenterOfMass,
-        parent_body.mInertia);
-
-  model.mFixedBodies.push_back (fbody);
+  model_data.I[fbody.mMovableParent] = SpatialRigidBodyInertiad::createFromMassComInertiaC(
+      parent_body.mMass, parent_body.mCenterOfMass, parent_body.mInertia);
+
+  model.mFixedBodies.push_back(fbody);
 
   if (model.mFixedBodies.size() >
-      std::numeric_limits<unsigned int>::max() - model.fixed_body_discriminator) {
+      std::numeric_limits<unsigned int>::max() - model.fixed_body_discriminator)
+  {
     std::cerr << "Error: cannot add more than "
-              << std::numeric_limits<unsigned int>::max()
-                 - model.mFixedBodies.size()
+              << std::numeric_limits<unsigned int>::max() - model.mFixedBodies.size()
               << " fixed bodies. You need to modify "
-              << "Model::fixed_body_discriminator for this."
-              << std::endl;
-    assert (0);
+              << "Model::fixed_body_discriminator for this." << std::endl;
+    assert(0);
     abort();
   }
 
-  if (body_name.size() != 0) {
-    if (model.mBodyNameMap.find(body_name) != model.mBodyNameMap.end()) {
-      std::cerr << "Error: Body with name '"
-                << body_name
-                << "' already exists!"
-                << std::endl;
-      assert (0);
+  if (body_name.size() != 0)
+  {
+    if (model.mBodyNameMap.find(body_name) != model.mBodyNameMap.end())
+    {
+      std::cerr << "Error: Body with name '" << body_name << "' already exists!" << std::endl;
+      assert(0);
       abort();
     }
-    model.mBodyNameMap[body_name] = model.mFixedBodies.size()
-                                    + model.fixed_body_discriminator - 1;
+    model.mBodyNameMap[body_name] =
+        model.mFixedBodies.size() + model.fixed_body_discriminator - 1;
   }
 
   return model.mFixedBodies.size() + model.fixed_body_discriminator - 1;
 }
 
-unsigned int AddBodyMultiDofJoint (
-    Model &model,
-    ModelDatad &model_data,
-    const unsigned int parent_id,
-    const SpatialTransformd &joint_frame,
-    const Joint &joint,
-    const Body &body,
-    std::string body_name) {
+unsigned int AddBodyMultiDofJoint(Model &model, ModelDatad &model_data,
+                                  const unsigned int parent_id,
+                                  const SpatialTransformd &joint_frame, const Joint &joint,
+                                  const Body &body, std::string body_name)
+{
   // Here we emulate multi DoF joints by simply adding nullbodies. This
   // allows us to use fixed size elements for S,v,a, etc. which is very
   // fast in Eigen.
@@ -248,33 +233,29 @@
   else if (joint.mJointType == JointType6DoF)
     joint_count = 6;
   else if (joint.mJointType == JointTypeFloatingBase)
-    // no action required
-  {}
-  else {
-    std::cerr << "Error: Invalid joint type: "
-              << joint.mJointType
-              << std::endl;
-
-    assert (0 && !"Invalid joint type!");
-  }
-
-  Body null_body (0., Vector3d (0., 0., 0.), Vector3d (0., 0., 0.));
+  // no action required
+  {
+  }
+  else
+  {
+    std::cerr << "Error: Invalid joint type: " << joint.mJointType << std::endl;
+
+    assert(0 && !"Invalid joint type!");
+  }
+
+  Body null_body(0., Vector3d(0., 0., 0.), Vector3d(0., 0., 0.));
   null_body.mIsVirtual = true;
 
   unsigned int null_parent = parent_id;
   SpatialTransformd joint_frame_transform;
 
-  if (joint.mJointType == JointTypeFloatingBase) {
-    null_parent = model.AddBody (model_data, parent_id,
-                                 joint_frame,
-                                 JointTypeTranslationXYZ,
-                                 null_body);
-
-    return model.AddBody (model_data, null_parent,
-                          SpatialTransformd(),
-                          JointTypeSpherical,
-                          body,
-                          body_name);
+  if (joint.mJointType == JointTypeFloatingBase)
+  {
+    null_parent =
+        model.AddBody(model_data, parent_id, joint_frame, JointTypeTranslationXYZ, null_body);
+
+    return model.AddBody(model_data, null_parent, SpatialTransformd(), JointTypeSpherical,
+                         body, body_name);
   }
 
   Joint single_dof_joint;
@@ -283,28 +264,28 @@
   // Here we add multiple virtual bodies that have no mass or inertia for
   // which each is attached to the model with a single degree of freedom
   // joint.
-  for (j = 0; j < joint_count; j++) {
-    single_dof_joint = Joint (joint.mJointAxes[j]);
-
-    if (single_dof_joint.mJointType == JointType1DoF) {
-      Vector3d rotation (
-            joint.mJointAxes[j][0],
-          joint.mJointAxes[j][1],
-          joint.mJointAxes[j][2]);
-      Vector3d translation (
-            joint.mJointAxes[j][3],
-          joint.mJointAxes[j][4],
-          joint.mJointAxes[j][5]);
-
-      if (rotation == Vector3d (0., 0., 0.)) {
-        single_dof_joint = Joint (JointTypePrismatic, translation);
-      } else if (translation == Vector3d (0., 0., 0.)) {
-        single_dof_joint = Joint (JointTypeRevolute, rotation);
-      } else {
-        std::cerr << "Invalid joint axis: "
-                  << joint.mJointAxes[0].transpose()
-                  << ". Helical joints not (yet) supported."
-                  << std::endl;
+  for (j = 0; j < joint_count; j++)
+  {
+    single_dof_joint = Joint(joint.mJointAxes[j]);
+
+    if (single_dof_joint.mJointType == JointType1DoF)
+    {
+      Vector3d rotation(joint.mJointAxes[j][0], joint.mJointAxes[j][1], joint.mJointAxes[j][2]);
+      Vector3d translation(joint.mJointAxes[j][3], joint.mJointAxes[j][4],
+                           joint.mJointAxes[j][5]);
+
+      if (rotation == Vector3d(0., 0., 0.))
+      {
+        single_dof_joint = Joint(JointTypePrismatic, translation);
+      }
+      else if (translation == Vector3d(0., 0., 0.))
+      {
+        single_dof_joint = Joint(JointTypeRevolute, rotation);
+      }
+      else
+      {
+        std::cerr << "Invalid joint axis: " << joint.mJointAxes[0].transpose()
+                  << ". Helical joints not (yet) supported." << std::endl;
         abort();
       }
     }
@@ -319,62 +300,46 @@
     if (j == joint_count - 1)
       // if we are at the last we must add the real body
       break;
-    else {
+    else
+    {
       // otherwise we just add an intermediate body
-      null_parent = model.AddBody (model_data, null_parent,
-                                   joint_frame_transform,
-                                   single_dof_joint,
-                                   null_body);
+      null_parent = model.AddBody(model_data, null_parent, joint_frame_transform,
+                                  single_dof_joint, null_body);
     }
   }
 
-  return model.AddBody (model_data, null_parent,
-                        joint_frame_transform,
-                        single_dof_joint,
-                        body,
-                        body_name);
-}
-
-unsigned int Model::AddBody(
-    ModelDatad &model_data,
-    const unsigned int parent_id,
-    const SpatialTransformd &joint_frame,
-    const Joint &joint,
-    const Body &body,
-    std::string body_name) {
-  assert (lambda.size() > 0);
-  assert (joint.mJointType != JointTypeUndefined);
-
-  if (joint.mJointType == JointTypeFixed) {
-    previously_added_body_id = AddBodyFixedJoint (*this,
-                                                  model_data,
-                                                  parent_id,
-                                                  joint_frame,
-                                                  joint,
-                                                  body,
-                                                  body_name);
+  return model.AddBody(model_data, null_parent, joint_frame_transform, single_dof_joint,
+                       body, body_name);
+}
+
+unsigned int Model::AddBody(ModelDatad &model_data, const unsigned int parent_id,
+                            const SpatialTransformd &joint_frame, const Joint &joint,
+                            const Body &body, std::string body_name)
+{
+  assert(lambda.size() > 0);
+  assert(joint.mJointType != JointTypeUndefined);
+
+  if (joint.mJointType == JointTypeFixed)
+  {
+    previously_added_body_id =
+        AddBodyFixedJoint(*this, model_data, parent_id, joint_frame, joint, body, body_name);
 
     return previously_added_body_id;
-  } else if ( (joint.mJointType == JointTypeSpherical)
-              || (joint.mJointType == JointTypeEulerZYX)
-              || (joint.mJointType == JointTypeEulerXYZ)
-              || (joint.mJointType == JointTypeEulerYXZ)
-              || (joint.mJointType == JointTypeTranslationXYZ)
-              //|| (joint.mJointType == JointTypeCustom)
-              ) {
+  }
+  else if ((joint.mJointType == JointTypeSpherical) || (joint.mJointType == JointTypeEulerZYX) ||
+           (joint.mJointType == JointTypeEulerXYZ) || (joint.mJointType == JointTypeEulerYXZ) ||
+           (joint.mJointType == JointTypeTranslationXYZ)
+           //|| (joint.mJointType == JointTypeCustom)
+           )
+  {
     // no action required
-  } else if (joint.mJointType != JointTypePrismatic
-             && joint.mJointType != JointTypeRevolute
-             && joint.mJointType != JointTypeRevoluteX
-             && joint.mJointType != JointTypeRevoluteY
-             && joint.mJointType != JointTypeRevoluteZ
-             ) {
-    previously_added_body_id = AddBodyMultiDofJoint (*this, model_data,
-                                                     parent_id,
-                                                     joint_frame,
-                                                     joint,
-                                                     body,
-                                                     body_name);
+  }
+  else if (joint.mJointType != JointTypePrismatic &&
+           joint.mJointType != JointTypeRevolute && joint.mJointType != JointTypeRevoluteX &&
+           joint.mJointType != JointTypeRevoluteY && joint.mJointType != JointTypeRevoluteZ)
+  {
+    previously_added_body_id = AddBodyMultiDofJoint(*this, model_data, parent_id,
+                                                    joint_frame, joint, body, body_name);
     return previously_added_body_id;
   }
 
@@ -383,7 +348,8 @@
   unsigned int movable_parent_id = parent_id;
   SpatialTransformd movable_parent_transform;
 
-  if (IsFixedBodyId(parent_id)) {
+  if (IsFixedBodyId(parent_id))
+  {
     unsigned int fbody_id = parent_id - fixed_body_discriminator;
     movable_parent_id = mFixedBodies[fbody_id].mMovableParent;
     movable_parent_transform = mFixedBodies[fbody_id].mParentTransform;
@@ -393,16 +359,18 @@
   lambda.push_back(movable_parent_id);
   unsigned int lambda_q_last = mJoints[mJoints.size() - 1].q_index;
 
-  if (mJoints[mJoints.size() - 1].mDoFCount > 0){
+  if (mJoints[mJoints.size() - 1].mDoFCount > 0)
+  {
     //&& mJoints[mJoints.size() - 1].mJointType != JointTypeCustom) {
     lambda_q_last = lambda_q_last + mJoints[mJoints.size() - 1].mDoFCount;
-  }/* else if (mJoints[mJoints.size() - 1].mJointType == JointTypeCustom) {
-    unsigned int custom_index = mJoints[mJoints.size() - 1].custom_joint_index;
-    lambda_q_last = lambda_q_last
-      + mCustomJoints[mCustomJoints.size() - 1]->mDoFCount;
-  }*/
-
-  for (unsigned int i = 0; i < joint.mDoFCount; i++) {
+  } /* else if (mJoints[mJoints.size() - 1].mJointType == JointTypeCustom) {
+     unsigned int custom_index = mJoints[mJoints.size() - 1].custom_joint_index;
+     lambda_q_last = lambda_q_last
+       + mCustomJoints[mCustomJoints.size() - 1]->mDoFCount;
+   }*/
+
+  for (unsigned int i = 0; i < joint.mDoFCount; i++)
+  {
     lambda_q.push_back(lambda_q_last + i);
   }
   mu.push_back(std::vector<unsigned int>());
@@ -413,13 +381,12 @@
   model_data.X_base.push_back(SpatialTransformd());
   mBodies.push_back(body);
 
-  if (body_name.size() != 0) {
-    if (mBodyNameMap.find(body_name) != mBodyNameMap.end()) {
-      std::cerr << "Error: Body with name '"
-                << body_name
-                << "' already exists!"
-                << std::endl;
-      assert (0);
+  if (body_name.size() != 0)
+  {
+    if (mBodyNameMap.find(body_name) != mBodyNameMap.end())
+    {
+      std::cerr << "Error: Body with name '" << body_name << "' already exists!" << std::endl;
+      assert(0);
       abort();
     }
     mBodyNameMap[body_name] = mBodies.size() - 1;
@@ -429,14 +396,15 @@
   model_data.v.push_back(SpatialVectord(0., 0., 0., 0., 0., 0.));
   model_data.a.push_back(SpatialVectord(0., 0., 0., 0., 0., 0.));
   model_data.a_bias.push_back(SpatialVectord(0., 0., 0., 0., 0., 0.));
-  SpatialMatrixd zero_spatial_matrix; zero_spatial_matrix.setZero();
+  SpatialMatrixd zero_spatial_matrix;
+  zero_spatial_matrix.setZero();
   model_data.acumulated_mass.push_back(zero_spatial_matrix);
 
   // Joints
   unsigned int prev_joint_index = mJoints.size() - 1;
   mJoints.push_back(joint);
 
-  //if (mJoints[prev_joint_index].mJointType != JointTypeCustom) {
+  // if (mJoints[prev_joint_index].mJointType != JointTypeCustom) {
   mJoints[mJoints.size() - 1].q_index =
       mJoints[prev_joint_index].q_index + mJoints[prev_joint_index].mDoFCount;
   //} else {
@@ -444,19 +412,19 @@
   //      mJoints[prev_joint_index].q_index + mJoints[prev_joint_index].mDoFCount;
   //}
 
-  model_data.S.push_back (joint.mJointAxes[0]);
+  model_data.S.push_back(joint.mJointAxes[0]);
 
   // Joint state variables
-  model_data.X_J.push_back (SpatialTransformd());
-  model_data.v_J.push_back (joint.mJointAxes[0]);
-  model_data.c_J.push_back (SpatialVectord(0., 0., 0., 0., 0., 0.));
+  model_data.X_J.push_back(SpatialTransformd());
+  model_data.v_J.push_back(joint.mJointAxes[0]);
+  model_data.c_J.push_back(SpatialVectord(0., 0., 0., 0., 0., 0.));
 
   // workspace for joints with 3 dof
-  model_data.multdof3_S.push_back (Matrix63d::Zero(6,3));
-  model_data.multdof3_U.push_back (Matrix63d::Zero());
-  model_data.multdof3_Dinv.push_back (Matrix3d::Zero());
-  model_data.multdof3_u.push_back (Vector3d::Zero());
-  multdof3_w_index.push_back (0);
+  model_data.multdof3_S.push_back(Matrix63d::Zero(6, 3));
+  model_data.multdof3_U.push_back(Matrix63d::Zero());
+  model_data.multdof3_Dinv.push_back(Matrix3d::Zero());
+  model_data.multdof3_u.push_back(Vector3d::Zero());
+  multdof3_w_index.push_back(0);
 
   dof_count = dof_count + joint.mDoFCount;
 
@@ -464,15 +432,16 @@
   // of the q vector
   int multdof3_joint_counter = 0;
   int mCustomJoint_joint_counter = 0;
-  for (unsigned int i = 1; i < mJoints.size(); i++) {
-    if (mJoints[i].mJointType == JointTypeSpherical) {
+  for (unsigned int i = 1; i < mJoints.size(); i++)
+  {
+    if (mJoints[i].mJointType == JointTypeSpherical)
+    {
       multdof3_w_index[i] = dof_count + multdof3_joint_counter;
       multdof3_joint_counter++;
     }
   }
 
-  q_size = dof_count
-           + multdof3_joint_counter;
+  q_size = dof_count + multdof3_joint_counter;
 
   qdot_size = qdot_size + joint.mDoFCount;
 
@@ -486,27 +455,25 @@
   model_data.pA.push_back(SpatialVectord(0., 0., 0., 0., 0., 0.));
   model_data.U.push_back(SpatialVectord(0., 0., 0., 0., 0., 0.));
 
-  model_data.d = VectorNd::Zero (mBodies.size());
-  model_data.u = VectorNd::Zero (mBodies.size());
-
-  model_data.f.push_back (SpatialVectord (0., 0., 0., 0., 0., 0.));
-
-  SpatialRigidBodyInertiad rbi =
-      SpatialRigidBodyInertiad::createFromMassComInertiaC (body.mMass,
-                                                           body.mCenterOfMass,
-                                                           body.mInertia);
-
-  model_data.Ic.push_back (rbi);
-  model_data.I.push_back (rbi);
-  model_data.hc.push_back (SpatialVectord(0., 0., 0., 0., 0., 0.));
-
-  if (mBodies.size() == fixed_body_discriminator) {
-    std::cerr << "Error: cannot add more than "
-              << fixed_body_discriminator
-              <<  " movable bodies. You need to modify "
-                  "Model::fixed_body_discriminator for this."
-               << std::endl;
-    assert (0);
+  model_data.d = VectorNd::Zero(mBodies.size());
+  model_data.u = VectorNd::Zero(mBodies.size());
+
+  model_data.f.push_back(SpatialVectord(0., 0., 0., 0., 0., 0.));
+
+  SpatialRigidBodyInertiad rbi = SpatialRigidBodyInertiad::createFromMassComInertiaC(
+      body.mMass, body.mCenterOfMass, body.mInertia);
+
+  model_data.Ic.push_back(rbi);
+  model_data.I.push_back(rbi);
+  model_data.hc.push_back(SpatialVectord(0., 0., 0., 0., 0., 0.));
+
+  if (mBodies.size() == fixed_body_discriminator)
+  {
+    std::cerr << "Error: cannot add more than " << fixed_body_discriminator
+              << " movable bodies. You need to modify "
+                 "Model::fixed_body_discriminator for this."
+              << std::endl;
+    assert(0);
     abort();
   }
 
@@ -516,25 +483,29 @@
 
   // update the joint order computation
   std::vector<std::pair<JointType, unsigned int> > joint_types;
-  for (unsigned int i = 0; i < mJoints.size(); i++) {
-    joint_types.push_back(
-          std::pair<JointType, unsigned int> (mJoints[i].mJointType,i));
-    mJointUpdateOrder.push_back (mJoints[i].mJointType);
+  for (unsigned int i = 0; i < mJoints.size(); i++)
+  {
+    joint_types.push_back(std::pair<JointType, unsigned int>(mJoints[i].mJointType, i));
+    mJointUpdateOrder.push_back(mJoints[i].mJointType);
   }
 
   mJointUpdateOrder.clear();
   JointType current_joint_type = JointTypeUndefined;
-  while (joint_types.size() != 0) {
+  while (joint_types.size() != 0)
+  {
     current_joint_type = joint_types[0].first;
 
-    std::vector<std::pair<JointType, unsigned int> >::iterator type_iter =
-        joint_types.begin();
-
-    while (type_iter != joint_types.end()) {
-      if (type_iter->first == current_joint_type) {
-        mJointUpdateOrder.push_back (type_iter->second);
-        type_iter = joint_types.erase (type_iter);
-      } else {
+    std::vector<std::pair<JointType, unsigned int> >::iterator type_iter = joint_types.begin();
+
+    while (type_iter != joint_types.end())
+    {
+      if (type_iter->first == current_joint_type)
+      {
+        mJointUpdateOrder.push_back(type_iter->second);
+        type_iter = joint_types.erase(type_iter);
+      }
+      else
+      {
         ++type_iter;
       }
     }
@@ -548,17 +519,10 @@
   return previously_added_body_id;
 }
 
-unsigned int Model::AppendBody (
-    ModelDatad &model_data,
-    const Math::SpatialTransformd &joint_frame,
-    const Joint &joint,
-    const Body &body,
-    std::string body_name) {
-  return Model::AddBody (model_data, previously_added_body_id,
-                         joint_frame,
-                         joint,
-                         body,
-                         body_name);
+unsigned int Model::AppendBody(ModelDatad &model_data, const Math::SpatialTransformd &joint_frame,
+                               const Joint &joint, const Body &body, std::string body_name)
+{
+  return Model::AddBody(model_data, previously_added_body_id, joint_frame, joint, body, body_name);
 }
 /*
 unsigned int Model::AddBodyCustomJoint (
@@ -583,10 +547,9 @@
 
   return body_id;
 }
-<<<<<<< HEAD
 */
 
-//Math::Quaterniond Model::GetQuaternion (unsigned int i,
+// Math::Quaterniond Model::GetQuaternion (unsigned int i,
 //    const Math::VectorNd &Q) const {
 ////  assert (mJoints[i].mJointType == JointTypeSpherical);
 ////  unsigned int q_index = mJoints[i].q_index;
@@ -597,10 +560,9 @@
 //}
 
 
-void Model::SetQuaternion (unsigned int i,
-                           const Math::Quaterniond &quat,
-                           Math::VectorNd &Q) const {
-  assert (mJoints[i].mJointType == JointTypeSpherical);
+void Model::SetQuaternion(unsigned int i, const Math::Quaterniond &quat, Math::VectorNd &Q) const
+{
+  assert(mJoints[i].mJointType == JointTypeSpherical);
   unsigned int q_index = mJoints[i].q_index;
 
   Q[q_index] = quat[0];
@@ -608,17 +570,22 @@
   Q[q_index + 2] = quat[2];
   Q[multdof3_w_index[i]] = quat[3];
 }
-=======
-
-unsigned int Model::GetBodyId (const char *body_name) const {
-  if (mBodyNameMap.count(body_name) == 0) {
-      std::stringstream ss;
-      ss<<"GET BODY ID: ID does not exist: "<<body_name<<std::endl;
-      ss<<Utils::GetModelHierarchy(*this);
-      throw std::runtime_error(ss.str());
-      assert(mBodyNameMap.count(body_name) == 0);
-     return std::numeric_limits<unsigned int>::max();
+
+
+unsigned int Model::GetBodyId(const char *body_name) const
+{
+  return GetBodyId(body_name, *model_data_.get());
+}
+unsigned int Model::GetBodyId(const char *body_name, const ModelDatad &model_data) const
+{
+  if (mBodyNameMap.count(body_name) == 0)
+  {
+    std::stringstream ss;
+    ss << "GET BODY ID: ID does not exist: " << body_name << std::endl;
+    ss << Utils::GetModelHierarchy(*this, model_data);
+    throw std::runtime_error(ss.str());
+    assert(mBodyNameMap.count(body_name) == 0);
+    return std::numeric_limits<unsigned int>::max();
   }
   return mBodyNameMap.find(body_name)->second;
-}
->>>>>>> a0fa4b36
+}